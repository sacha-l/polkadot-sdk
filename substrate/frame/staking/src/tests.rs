--- conflicted
+++ resolved
@@ -1866,8 +1866,6 @@
 			let _ = Balances::deposit_creating(&i, 5000);
 		}
 
-<<<<<<< HEAD
-=======
 		// add 2 nominators
 		assert_ok!(Staking::bond(RuntimeOrigin::signed(1), 2000, RewardDestination::Account(1)));
 		assert_ok!(Staking::nominate(RuntimeOrigin::signed(1), vec![11, 5]));
@@ -1875,7 +1873,6 @@
 		assert_ok!(Staking::bond(RuntimeOrigin::signed(3), 500, RewardDestination::Account(3)));
 		assert_ok!(Staking::nominate(RuntimeOrigin::signed(3), vec![21, 1]));
 
->>>>>>> 9a111fdc
 		// add a new validator candidate
 		assert_ok!(Staking::bond(RuntimeOrigin::signed(5), 1000, RewardDestination::Account(5)));
 		assert_ok!(Staking::validate(RuntimeOrigin::signed(5), ValidatorPrefs::default()));
@@ -1884,13 +1881,6 @@
 			SessionKeys { other: 6.into() },
 			vec![]
 		));
-
-		// add 2 nominators
-		assert_ok!(Staking::bond(RuntimeOrigin::signed(1), 2000, RewardDestination::Controller));
-		assert_ok!(Staking::nominate(RuntimeOrigin::signed(1), vec![11, 5]));
-
-		assert_ok!(Staking::bond(RuntimeOrigin::signed(3), 500, RewardDestination::Controller));
-		assert_ok!(Staking::nominate(RuntimeOrigin::signed(3), vec![21]));
 
 		mock::start_active_era(1);
 
@@ -5648,20 +5638,8 @@
 				Balances::make_free_balance_be(&c, 100_000);
 
 				// Nominator
-<<<<<<< HEAD
-				assert_ok!(Staking::bond(
-					RuntimeOrigin::signed(a),
-					1000,
-					RewardDestination::Controller
-				));
-				assert_ok!(Staking::nominate(
-					RuntimeOrigin::signed(a),
-					vec![some_existing_validator().unwrap()]
-				));
-=======
 				assert_ok!(Staking::bond(RuntimeOrigin::signed(a), 1000, RewardDestination::Stash));
 				assert_ok!(Staking::nominate(RuntimeOrigin::signed(a), vec![1]));
->>>>>>> 9a111fdc
 
 				// Validator
 				assert_ok!(Staking::bond(RuntimeOrigin::signed(b), 1500, RewardDestination::Stash));
@@ -7030,7 +7008,40 @@
 			<Bonded<Test>>::remove(42); // ensures try-state checks pass.
 		})
 	}
-<<<<<<< HEAD
+
+	#[test]
+	#[allow(deprecated)]
+	fn set_payee_errors_on_controller_destination() {
+		ExtBuilder::default().build_and_execute(|| {
+			Payee::<Test>::insert(11, RewardDestination::Staked);
+			assert_noop!(
+				Staking::set_payee(RuntimeOrigin::signed(11), RewardDestination::Controller),
+				Error::<Test>::ControllerDeprecated
+			);
+			assert_eq!(Payee::<Test>::get(&11), RewardDestination::Staked);
+		})
+	}
+
+	#[test]
+	#[allow(deprecated)]
+	fn update_payee_migration_works() {
+		ExtBuilder::default().build_and_execute(|| {
+			// migrate a `Controller` variant to `Account` variant.
+			Payee::<Test>::insert(11, RewardDestination::Controller);
+			assert_eq!(Payee::<Test>::get(&11), RewardDestination::Controller);
+			assert_ok!(Staking::update_payee(RuntimeOrigin::signed(11), 11));
+			assert_eq!(Payee::<Test>::get(&11), RewardDestination::Account(11));
+
+			// Do not migrate a variant if not `Controller`.
+			Payee::<Test>::insert(21, RewardDestination::Stash);
+			assert_eq!(Payee::<Test>::get(&21), RewardDestination::Stash);
+			assert_noop!(
+				Staking::update_payee(RuntimeOrigin::signed(11), 21),
+				Error::<Test>::NotController
+			);
+			assert_eq!(Payee::<Test>::get(&21), RewardDestination::Stash);
+		})
+	}
 }
 
 mod stake_tracker {
@@ -7057,7 +7068,7 @@
 			assert_ok!(Staking::bond(
 				RuntimeOrigin::signed(12),
 				150,
-				RewardDestination::Controller
+				RewardDestination::Account(12),
 			));
 			assert_ok!(Staking::validate(RuntimeOrigin::signed(12), Default::default()));
 
@@ -7070,7 +7081,7 @@
 			assert_ok!(Staking::bond(
 				RuntimeOrigin::signed(11),
 				100,
-				RewardDestination::Controller
+				RewardDestination::Account(11),
 			));
 			assert_ok!(Staking::validate(RuntimeOrigin::signed(11), Default::default()));
 
@@ -7086,7 +7097,7 @@
 
 			// add nominator 1, which nominates 11.
 			let _ = Balances::deposit_creating(&1, 300);
-			assert_ok!(Staking::bond(RuntimeOrigin::signed(1), 300, RewardDestination::Controller));
+			assert_ok!(Staking::bond(RuntimeOrigin::signed(1), 300, RewardDestination::Account(1)));
 			assert_ok!(Staking::nominate(RuntimeOrigin::signed(1), vec![11]));
 
 			// 1 is a nominator and nominates 11 with 300 stake.
@@ -7563,24 +7574,10 @@
 					.collect::<Vec<_>>(),
 				[21, 31],
 			);
-=======
-
-	#[test]
-	#[allow(deprecated)]
-	fn set_payee_errors_on_controller_destination() {
-		ExtBuilder::default().build_and_execute(|| {
-			Payee::<Test>::insert(11, RewardDestination::Staked);
-			assert_noop!(
-				Staking::set_payee(RuntimeOrigin::signed(11), RewardDestination::Controller),
-				Error::<Test>::ControllerDeprecated
-			);
-			assert_eq!(Payee::<Test>::get(&11), RewardDestination::Staked);
->>>>>>> 9a111fdc
 		})
 	}
 
 	#[test]
-<<<<<<< HEAD
 	fn no_redundant_update_ledger_events() {
 		ExtBuilder::default().build_and_execute(|| {
 			// 101 nominates 11 and 21.
@@ -7615,25 +7612,6 @@
 					BagsEvent::ScoreUpdated { who: 21, new_score: score_21_before + extra },
 				],
 			);
-=======
-	#[allow(deprecated)]
-	fn update_payee_migration_works() {
-		ExtBuilder::default().build_and_execute(|| {
-			// migrate a `Controller` variant to `Account` variant.
-			Payee::<Test>::insert(11, RewardDestination::Controller);
-			assert_eq!(Payee::<Test>::get(&11), RewardDestination::Controller);
-			assert_ok!(Staking::update_payee(RuntimeOrigin::signed(11), 11));
-			assert_eq!(Payee::<Test>::get(&11), RewardDestination::Account(11));
-
-			// Do not migrate a variant if not `Controller`.
-			Payee::<Test>::insert(21, RewardDestination::Stash);
-			assert_eq!(Payee::<Test>::get(&21), RewardDestination::Stash);
-			assert_noop!(
-				Staking::update_payee(RuntimeOrigin::signed(11), 21),
-				Error::<Test>::NotController
-			);
-			assert_eq!(Payee::<Test>::get(&21), RewardDestination::Stash);
->>>>>>> 9a111fdc
 		})
 	}
 }