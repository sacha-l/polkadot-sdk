--- conflicted
+++ resolved
@@ -1311,19 +1311,9 @@
 
 			for i in 0..n_in {
 				let xt = if i % 2 == 0 {
-<<<<<<< HEAD
-					UncheckedXt::new_bare(RuntimeCall::Custom2(
-						custom2::Call::assert_inherent_phase { expected: i as u32 },
-					))
+					TestXt::new(RuntimeCall::Custom(custom2::Call::assert_inherent_phase { expected: i as u32 }), None)
 				} else {
-					UncheckedXt::new_bare(RuntimeCall::Custom2(
-						custom2::Call::assert_optional_inherent_phase { expected: i as u32 },
-					))
-=======
-					TestXt::new(RuntimeCall::Custom(custom::Call::inherent {}), None)
-				} else {
-					TestXt::new(RuntimeCall::Custom2(custom2::Call::optional_inherent {}), None)
->>>>>>> 3c6ebd9e
+					TestXt::new(RuntimeCall::Custom2(custom2::Call::assert_optional_inherent_phase { expected: i as u32 }), None)
 				};
 				Executive::apply_extrinsic(xt.clone()).unwrap().unwrap();
 
@@ -1346,19 +1336,11 @@
 			}
 
 			for t in 0..n_tx {
-<<<<<<< HEAD
-				let xt = UncheckedXt::new_signed(
+				let xt = TestXt::new(
 					RuntimeCall::Custom2(custom2::Call::assert_extrinsic_phase {
 						expected: extrinsics.len() as u32,
 					}),
-					1,
-					1.into(),
-					tx_ext(t as u64, 1),
-=======
-				let xt = TestXt::new(
-					RuntimeCall::Custom2(custom2::Call::some_call {}),
 					sign_extra(1, t as u64, 0),
->>>>>>> 3c6ebd9e
 				);
 				// Extrinsics can be applied even when MBMs are active. Only the `execute_block`
 				// will reject it.
