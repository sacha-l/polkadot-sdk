--- conflicted
+++ resolved
@@ -206,8 +206,9 @@
 				use #scrate::inherent::ProvideInherent;
 				use #scrate::traits::{IsSubType, ExtrinsicCall};
 
-				if #scrate::sp_runtime::traits::Extrinsic::is_signed(ext).unwrap_or(false) {
-					// Signed extrinsics are never inherents.
+				let is_bare = #scrate::sp_runtime::traits::Extrinsic::is_bare(ext);
+				if !is_bare {
+					// Signed extrinsics are not inherents.
 					return false
 				}
 
@@ -235,37 +236,10 @@
 				let mut num_inherents = 0u32;
 
 				for (i, xt) in block.extrinsics().iter().enumerate() {
-<<<<<<< HEAD
-					let is_bare = #scrate::sp_runtime::traits::Extrinsic::is_bare(xt);
-
-					let is_inherent = if !is_bare {
-						// Signed extrinsics are not inherents.
-						false
-					} else {
-						let mut is_inherent = false;
-						#(
-							#pallet_attrs
-							{
-								let call = <#unchecked_extrinsic as ExtrinsicCall>::call(xt);
-								if let Some(call) = IsSubType::<_>::is_sub_type(call) {
-									if #pallet_names::is_inherent(&call) {
-										is_inherent = true;
-									}
-								}
-							}
-						)*
-						is_inherent
-					};
-
-					if !is_inherent {
-						first_signed_observed = true;
-					}
-=======
 					if <Self as #scrate::traits::IsInherent<_>>::is_inherent(xt) {
 						if num_inherents != i as u32 {
 							return Err(i as u32);
 						}
->>>>>>> a035dc9b
 
 						num_inherents += 1; // Safe since we are in an `enumerate` loop.
 					}
