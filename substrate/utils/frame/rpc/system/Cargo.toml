[package]
name = "substrate-frame-rpc-system"
version = "28.0.0"
authors.workspace = true
edition.workspace = true
license = "Apache-2.0"
homepage = "https://substrate.io"
repository.workspace = true
description = "FRAME's system exposed over Substrate RPC"
readme = "README.md"

[lints]
workspace = true

[package.metadata.docs.rs]
targets = ["x86_64-unknown-linux-gnu"]

[dependencies]
futures = { workspace = true }
codec = { workspace = true, default-features = true }
docify = { workspace = true }
jsonrpsee = { features = [
	"client-core",
	"macros",
	"server-core",
], workspace = true }
log = { workspace = true, default-features = true }
frame-system-rpc-runtime-api = { workspace = true, default-features = true }
sc-rpc-api = { workspace = true, default-features = true }
sc-transaction-pool-api = { workspace = true, default-features = true }
sp-api = { workspace = true, default-features = true }
sp-block-builder = { workspace = true, default-features = true }
sp-blockchain = { workspace = true, default-features = true }
sp-core = { workspace = true, default-features = true }
sp-runtime = { workspace = true, default-features = true }

[dev-dependencies]
<<<<<<< HEAD
sc-block-builder = { path = "../../../../client/block-builder" }
sc-transaction-pool = { path = "../../../../client/transaction-pool" }
tokio = "1.37"
assert_matches = "1.3.0"
sp-tracing = { path = "../../../../primitives/tracing" }
substrate-test-runtime-client = { path = "../../../../test-utils/runtime/client" }
=======
sc-transaction-pool = { workspace = true, default-features = true }
tokio = { workspace = true, default-features = true }
assert_matches = { workspace = true }
sp-tracing = { workspace = true, default-features = true }
substrate-test-runtime-client = { workspace = true }
>>>>>>> 4aa29a41
<|MERGE_RESOLUTION|>--- conflicted
+++ resolved
@@ -35,17 +35,8 @@
 sp-runtime = { workspace = true, default-features = true }
 
 [dev-dependencies]
-<<<<<<< HEAD
-sc-block-builder = { path = "../../../../client/block-builder" }
-sc-transaction-pool = { path = "../../../../client/transaction-pool" }
-tokio = "1.37"
-assert_matches = "1.3.0"
-sp-tracing = { path = "../../../../primitives/tracing" }
-substrate-test-runtime-client = { path = "../../../../test-utils/runtime/client" }
-=======
 sc-transaction-pool = { workspace = true, default-features = true }
 tokio = { workspace = true, default-features = true }
 assert_matches = { workspace = true }
 sp-tracing = { workspace = true, default-features = true }
-substrate-test-runtime-client = { workspace = true }
->>>>>>> 4aa29a41
+substrate-test-runtime-client = { workspace = true }