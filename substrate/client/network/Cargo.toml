--- conflicted
+++ resolved
@@ -44,27 +44,6 @@
 serde_json = { workspace = true, default-features = true }
 smallvec = { workspace = true, default-features = true }
 thiserror = { workspace = true }
-<<<<<<< HEAD
-tokio = { version = "1.22.0", features = ["macros", "sync"] }
-tokio-stream = "0.1.7"
-unsigned-varint = { version = "0.7.2", features = ["asynchronous_codec", "futures"] }
-zeroize = "1.4.3"
-prometheus-endpoint = { package = "substrate-prometheus-endpoint", path = "../../utils/prometheus" }
-prost = "0.12.4"
-sc-client-api = { path = "../api" }
-sc-network-common = { path = "common" }
-sc-network-types = { path = "types" }
-sc-utils = { path = "../utils" }
-sp-arithmetic = { path = "../../primitives/arithmetic" }
-sp-blockchain = { path = "../../primitives/blockchain" }
-sp-core = { path = "../../primitives/core" }
-sp-runtime = { path = "../../primitives/runtime" }
-wasm-timer = "0.2"
-litep2p = "0.6.0"
-once_cell = "1.18.0"
-void = "1.0.2"
-schnellru = "0.2.1"
-=======
 tokio = { features = ["macros", "sync"], workspace = true, default-features = true }
 tokio-stream = { workspace = true }
 unsigned-varint = { features = ["asynchronous_codec", "futures"], workspace = true }
@@ -84,7 +63,6 @@
 once_cell = { workspace = true }
 void = { workspace = true }
 schnellru = { workspace = true }
->>>>>>> a0fc3b54
 
 [dev-dependencies]
 assert_matches = { workspace = true }
