--- conflicted
+++ resolved
@@ -258,11 +258,7 @@
 		let conn_id = ext
 			.get::<ConnectionId>()
 			.copied()
-<<<<<<< HEAD
-			.expect("ConnectionId is always set by jsonrpsee");
-=======
 			.expect("ConnectionId is always set by jsonrpsee; qed");
->>>>>>> 7a2592e8
 
 		if !self.subscriptions.contains_subscription(conn_id, &follow_subscription) {
 			// The spec says to return `LimitReached` if the follow subscription is invalid or
@@ -348,11 +344,7 @@
 		let conn_id = ext
 			.get::<ConnectionId>()
 			.copied()
-<<<<<<< HEAD
-			.expect("ConnectionId is always set by jsonrpsee");
-=======
 			.expect("ConnectionId is always set by jsonrpsee; qed");
->>>>>>> 7a2592e8
 
 		if !self.subscriptions.contains_subscription(conn_id, &follow_subscription) {
 			return Ok(None);
@@ -392,11 +384,7 @@
 		let conn_id = ext
 			.get::<ConnectionId>()
 			.copied()
-<<<<<<< HEAD
-			.expect("ConnectionId is always set by jsonrpsee");
-=======
 			.expect("ConnectionId is always set by jsonrpsee; qed");
->>>>>>> 7a2592e8
 
 		if !self.subscriptions.contains_subscription(conn_id, &follow_subscription) {
 			// The spec says to return `LimitReached` if the follow subscription is invalid or
@@ -484,11 +472,7 @@
 		let conn_id = ext
 			.get::<ConnectionId>()
 			.copied()
-<<<<<<< HEAD
-			.expect("ConnectionId is always set by jsonrpsee");
-=======
 			.expect("ConnectionId is always set by jsonrpsee; qed");
->>>>>>> 7a2592e8
 
 		if !self.subscriptions.contains_subscription(conn_id, &follow_subscription) {
 			// The spec says to return `LimitReached` if the follow subscription is invalid or
@@ -561,11 +545,7 @@
 		let conn_id = ext
 			.get::<ConnectionId>()
 			.copied()
-<<<<<<< HEAD
-			.expect("ConnectionId is always set by jsonrpsee");
-=======
 			.expect("ConnectionId is always set by jsonrpsee; qed");
->>>>>>> 7a2592e8
 
 		if !self.subscriptions.contains_subscription(conn_id, &follow_subscription) {
 			return Ok(());
@@ -603,11 +583,7 @@
 		let conn_id = ext
 			.get::<ConnectionId>()
 			.copied()
-<<<<<<< HEAD
-			.expect("ConnectionId is always set by jsonrpsee");
-=======
 			.expect("ConnectionId is always set by jsonrpsee; qed");
->>>>>>> 7a2592e8
 
 		if !self.subscriptions.contains_subscription(conn_id, &follow_subscription) {
 			return Ok(())
@@ -635,11 +611,7 @@
 		let conn_id = ext
 			.get::<ConnectionId>()
 			.copied()
-<<<<<<< HEAD
-			.expect("ConnectionId is always set by jsonrpsee");
-=======
 			.expect("ConnectionId is always set by jsonrpsee; qed");
->>>>>>> 7a2592e8
 
 		if !self.subscriptions.contains_subscription(conn_id, &follow_subscription) {
 			return Ok(())
