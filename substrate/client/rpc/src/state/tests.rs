// This file is part of Substrate.

// Copyright (C) Parity Technologies (UK) Ltd.
// SPDX-License-Identifier: GPL-3.0-or-later WITH Classpath-exception-2.0

// This program is free software: you can redistribute it and/or modify
// it under the terms of the GNU General Public License as published by
// the Free Software Foundation, either version 3 of the License, or
// (at your option) any later version.

// This program is distributed in the hope that it will be useful,
// but WITHOUT ANY WARRANTY; without even the implied warranty of
// MERCHANTABILITY or FITNESS FOR A PARTICULAR PURPOSE. See the
// GNU General Public License for more details.

// You should have received a copy of the GNU General Public License
// along with this program. If not, see <https://www.gnu.org/licenses/>.

use self::error::Error;
use super::*;
use crate::testing::{allow_unsafe, test_executor, timeout_secs};
use assert_matches::assert_matches;
use futures::executor;
use jsonrpsee::{core::EmptyServerParams as EmptyParams, MethodsError as RpcError};
use sc_block_builder::BlockBuilderBuilder;
use sp_consensus::BlockOrigin;
use sp_core::{hash::H256, storage::ChildInfo};
use std::sync::Arc;
use substrate_test_runtime_client::{
	prelude::*,
	runtime::{ExtrinsicBuilder, Transfer},
};

const STORAGE_KEY: &[u8] = b"child";

fn prefixed_storage_key() -> PrefixedStorageKey {
	let child_info = ChildInfo::new_default(STORAGE_KEY);
	child_info.prefixed_storage_key()
}

#[tokio::test]
async fn should_return_storage() {
	const KEY: &[u8] = b":mock";
	const VALUE: &[u8] = b"hello world";
	const CHILD_VALUE: &[u8] = b"hello world !";

	let child_info = ChildInfo::new_default(STORAGE_KEY);
	let client = TestClientBuilder::new()
		.add_extra_storage(KEY.to_vec(), VALUE.to_vec())
		.add_extra_child_storage(&child_info, KEY.to_vec(), CHILD_VALUE.to_vec())
		// similar to a map with two keys
		.add_extra_storage(b":map:acc1".to_vec(), vec![1, 2])
		.add_extra_storage(b":map:acc2".to_vec(), vec![1, 2, 3])
		.build();
	let genesis_hash = client.genesis_hash();
	let (client, child) = new_full(Arc::new(client), test_executor());
	let key = StorageKey(KEY.to_vec());
	let ext = allow_unsafe();

	assert_eq!(
		client
			.storage(key.clone(), Some(genesis_hash).into())
			.map(|x| x.map(|x| x.0.len()))
			.unwrap()
			.unwrap() as usize,
		VALUE.len(),
	);
	assert_matches!(
		client.storage_hash(key.clone(), Some(genesis_hash).into()).map(|x| x.is_some()),
		Ok(true)
	);
	assert_eq!(
		client.storage_size(&ext, key.clone(), None).await.unwrap().unwrap() as usize,
		VALUE.len(),
	);
	assert_eq!(
		client
			.storage_size(&ext, StorageKey(b":map".to_vec()), None)
			.await
			.unwrap()
			.unwrap() as usize,
		2 + 3,
	);
	assert_eq!(
		child
			.storage(prefixed_storage_key(), key, Some(genesis_hash).into())
			.map(|x| x.map(|x| x.0.len()))
			.unwrap()
			.unwrap() as usize,
		CHILD_VALUE.len(),
	);
}

#[tokio::test]
async fn should_return_storage_entries() {
	const KEY1: &[u8] = b":mock";
	const KEY2: &[u8] = b":turtle";
	const VALUE: &[u8] = b"hello world";
	const CHILD_VALUE1: &[u8] = b"hello world !";
	const CHILD_VALUE2: &[u8] = b"hello world    !";

	let child_info = ChildInfo::new_default(STORAGE_KEY);
	let client = TestClientBuilder::new()
		.add_extra_storage(KEY1.to_vec(), VALUE.to_vec())
		.add_extra_child_storage(&child_info, KEY1.to_vec(), CHILD_VALUE1.to_vec())
		.add_extra_child_storage(&child_info, KEY2.to_vec(), CHILD_VALUE2.to_vec())
		.build();
	let genesis_hash = client.genesis_hash();
	let (_client, child) = new_full(Arc::new(client), test_executor());

	let keys = &[StorageKey(KEY1.to_vec()), StorageKey(KEY2.to_vec())];
	assert_eq!(
		child
			.storage_entries(prefixed_storage_key(), keys.to_vec(), Some(genesis_hash).into())
			.map(|x| x.into_iter().map(|x| x.map(|x| x.0.len()).unwrap()).sum::<usize>())
			.unwrap(),
		CHILD_VALUE1.len() + CHILD_VALUE2.len()
	);

	// should fail if not all keys exist.
	let mut failing_keys = vec![StorageKey(b":soup".to_vec())];
	failing_keys.extend_from_slice(keys);
	assert_matches!(
		child
			.storage_entries(prefixed_storage_key(), failing_keys, Some(genesis_hash).into())
			.map(|x| x.iter().all(|x| x.is_some())),
		Ok(false)
	);
}

#[tokio::test]
async fn should_return_child_storage() {
	let child_info = ChildInfo::new_default(STORAGE_KEY);
	let client = Arc::new(
		substrate_test_runtime_client::TestClientBuilder::new()
			.add_child_storage(&child_info, "key", vec![42_u8])
			.build(),
	);
	let genesis_hash = client.genesis_hash();
	let (_client, child) = new_full(client, test_executor());
	let child_key = prefixed_storage_key();
	let key = StorageKey(b"key".to_vec());

	assert_matches!(
		child.storage(
			child_key.clone(),
			key.clone(),
			Some(genesis_hash).into(),
		),
		Ok(Some(StorageData(ref d))) if d[0] == 42 && d.len() == 1
	);
	assert_matches!(
		child
			.storage_hash(child_key.clone(), key.clone(), Some(genesis_hash).into(),)
			.map(|x| x.is_some()),
		Ok(true)
	);
	assert_matches!(child.storage_size(child_key.clone(), key.clone(), None), Ok(Some(1)));
}

#[tokio::test]
async fn should_return_child_storage_entries() {
	let child_info = ChildInfo::new_default(STORAGE_KEY);
	let client = Arc::new(
		substrate_test_runtime_client::TestClientBuilder::new()
			.add_child_storage(&child_info, "key1", vec![42_u8])
			.add_child_storage(&child_info, "key2", vec![43_u8, 44])
			.build(),
	);
	let genesis_hash = client.genesis_hash();
	let (_client, child) = new_full(client, test_executor());
	let child_key = prefixed_storage_key();
	let keys = vec![StorageKey(b"key1".to_vec()), StorageKey(b"key2".to_vec())];

	let res = child
		.storage_entries(child_key.clone(), keys.clone(), Some(genesis_hash).into())
		.unwrap();

	assert_matches!(
		res[0],
		Some(StorageData(ref d))
			if d[0] == 42 && d.len() == 1
	);
	assert_matches!(
		res[1],
		Some(StorageData(ref d))
			if d[0] == 43 && d[1] == 44 && d.len() == 2
	);
	assert_matches!(
		child
			.storage_hash(child_key.clone(), keys[0].clone(), Some(genesis_hash).into())
			.map(|x| x.is_some()),
		Ok(true)
	);
	assert_matches!(child.storage_size(child_key.clone(), keys[0].clone(), None), Ok(Some(1)));
}

#[tokio::test]
async fn should_call_contract() {
	let client = Arc::new(substrate_test_runtime_client::new());
	let genesis_hash = client.genesis_hash();
	let (client, _child) = new_full(client, test_executor());

	assert_matches!(
		client.call("balanceOf".into(), Bytes(vec![1, 2, 3]), Some(genesis_hash).into()),
		Err(Error::Client(_))
	)
}

#[tokio::test]
async fn should_notify_about_storage_changes() {
	let mut sub = {
<<<<<<< HEAD
		let mut client = Arc::new(substrate_test_runtime_client::new());
		let (api, _child) = new_full(client.clone(), test_executor());
		let mut api_rpc = api.into_rpc();
		api_rpc.extensions_mut().insert(DenyUnsafe::No);
=======
		let client = Arc::new(substrate_test_runtime_client::new());
		let (api, _child) = new_full(client.clone(), test_executor(), DenyUnsafe::No);
>>>>>>> e600b74c

		let sub = api_rpc
			.subscribe_unbounded("state_subscribeStorage", EmptyParams::new())
			.await
			.unwrap();

		// Cause a change:
		let mut builder = BlockBuilderBuilder::new(&*client)
			.on_parent_block(client.chain_info().best_hash)
			.with_parent_block_number(client.chain_info().best_number)
			.build()
			.unwrap();
		builder
			.push_transfer(Transfer {
				from: AccountKeyring::Alice.into(),
				to: AccountKeyring::Ferdie.into(),
				amount: 42,
				nonce: 0,
			})
			.unwrap();
		let block = builder.build().unwrap().block;
		client.import(BlockOrigin::Own, block).await.unwrap();

		sub
	};

	// We should get a message back on our subscription about the storage change:
	// NOTE: previous versions of the subscription code used to return an empty value for the
	// "initial" storage change here
	assert_matches!(timeout_secs(1, sub.next::<StorageChangeSet<H256>>()).await, Ok(Some(_)));
}

#[tokio::test]
async fn should_send_initial_storage_changes_and_notifications() {
	let mut sub = {
<<<<<<< HEAD
		let mut client = Arc::new(substrate_test_runtime_client::new());
		let (api, _child) = new_full(client.clone(), test_executor());
=======
		let client = Arc::new(substrate_test_runtime_client::new());
		let (api, _child) = new_full(client.clone(), test_executor(), DenyUnsafe::No);
>>>>>>> e600b74c

		let alice_balance_key = [
			sp_crypto_hashing::twox_128(b"System"),
			sp_crypto_hashing::twox_128(b"Account"),
			sp_crypto_hashing::blake2_128(&AccountKeyring::Alice.public()),
		]
		.concat()
		.iter()
		.chain(AccountKeyring::Alice.public().0.iter())
		.cloned()
		.collect::<Vec<u8>>();

		let mut api_rpc = api.into_rpc();
		api_rpc.extensions_mut().insert(DenyUnsafe::No);

		let sub = api_rpc
			.subscribe_unbounded(
				"state_subscribeStorage",
				[[StorageKey(alice_balance_key.to_vec())]],
			)
			.await
			.unwrap();

		let mut builder = BlockBuilderBuilder::new(&*client)
			.on_parent_block(client.chain_info().best_hash)
			.with_parent_block_number(client.chain_info().best_number)
			.build()
			.unwrap();
		builder
			.push_transfer(Transfer {
				from: AccountKeyring::Alice.into(),
				to: AccountKeyring::Ferdie.into(),
				amount: 42,
				nonce: 0,
			})
			.unwrap();
		let block = builder.build().unwrap().block;
		client.import(BlockOrigin::Own, block).await.unwrap();

		sub
	};

	assert_matches!(timeout_secs(1, sub.next::<StorageChangeSet<H256>>()).await, Ok(Some(_)));
	assert_matches!(timeout_secs(1, sub.next::<StorageChangeSet<H256>>()).await, Ok(Some(_)));
}

#[tokio::test]
async fn should_query_storage() {
<<<<<<< HEAD
	async fn run_tests(mut client: Arc<TestClient>) {
		let (api, _child) = new_full(client.clone(), test_executor());
=======
	async fn run_tests(client: Arc<TestClient>) {
		let (api, _child) = new_full(client.clone(), test_executor(), DenyUnsafe::No);
>>>>>>> e600b74c

		let add_block = |index| {
			let mut builder = BlockBuilderBuilder::new(&*client)
				.on_parent_block(client.chain_info().best_hash)
				.with_parent_block_number(client.chain_info().best_number)
				.build()
				.unwrap();
			// fake change: None -> None -> None
			builder
				.push(ExtrinsicBuilder::new_storage_change(vec![1], None).build())
				.unwrap();
			// fake change: None -> Some(value) -> Some(value)
			builder
				.push(ExtrinsicBuilder::new_storage_change(vec![2], Some(vec![2])).build())
				.unwrap();
			// actual change: None -> Some(value) -> None
			builder
				.push(
					ExtrinsicBuilder::new_storage_change(
						vec![3],
						if index == 0 { Some(vec![3]) } else { None },
					)
					.build(),
				)
				.unwrap();
			// actual change: None -> Some(value)
			builder
				.push(
					ExtrinsicBuilder::new_storage_change(
						vec![4],
						if index == 0 { None } else { Some(vec![4]) },
					)
					.build(),
				)
				.unwrap();
			// actual change: Some(value1) -> Some(value2)
			builder
				.push(
					ExtrinsicBuilder::new_storage_change(vec![5], Some(vec![index as u8])).build(),
				)
				.unwrap();
			let block = builder.build().unwrap().block;
			let hash = block.header.hash();
			executor::block_on(client.import(BlockOrigin::Own, block)).unwrap();
			hash
		};
		let block1_hash = add_block(0);
		let block2_hash = add_block(1);
		let genesis_hash = client.genesis_hash();

		let mut expected = vec![
			StorageChangeSet {
				block: genesis_hash,
				changes: vec![
					(StorageKey(vec![1]), None),
					(StorageKey(vec![2]), None),
					(StorageKey(vec![3]), None),
					(StorageKey(vec![4]), None),
					(StorageKey(vec![5]), None),
				],
			},
			StorageChangeSet {
				block: block1_hash,
				changes: vec![
					(StorageKey(vec![2]), Some(StorageData(vec![2]))),
					(StorageKey(vec![3]), Some(StorageData(vec![3]))),
					(StorageKey(vec![5]), Some(StorageData(vec![0]))),
				],
			},
		];

		let ext = allow_unsafe();

		// Query changes only up to block1
		let keys = (1..6).map(|k| StorageKey(vec![k])).collect::<Vec<_>>();
		let result = api.query_storage(&ext, keys.clone(), genesis_hash, Some(block1_hash).into());

		assert_eq!(result.unwrap(), expected);

		// Query all changes
		let result = api.query_storage(&ext, keys.clone(), genesis_hash, None.into());

		expected.push(StorageChangeSet {
			block: block2_hash,
			changes: vec![
				(StorageKey(vec![3]), None),
				(StorageKey(vec![4]), Some(StorageData(vec![4]))),
				(StorageKey(vec![5]), Some(StorageData(vec![1]))),
			],
		});
		assert_eq!(result.unwrap(), expected);

		// Query changes up to block2.
		let result = api.query_storage(&ext, keys.clone(), genesis_hash, Some(block2_hash));

		assert_eq!(result.unwrap(), expected);

		// Inverted range.
		assert_matches!(
			api.query_storage(&ext, keys.clone(), block1_hash, Some(genesis_hash)),
			Err(Error::InvalidBlockRange { from, to, details }) if from == format!("1 ({:?})", block1_hash) && to == format!("0 ({:?})", genesis_hash) && details == "from number > to number".to_owned()
		);

		let random_hash1 = H256::random();
		let random_hash2 = H256::random();

		// Invalid second hash.
		assert_matches!(
			api.query_storage(&ext, keys.clone(), genesis_hash, Some(random_hash1)),
			Err(Error::InvalidBlockRange { from, to, details }) if from == format!("{:?}", genesis_hash) && to == format!("{:?}", Some(random_hash1)) && details == format!(
				"UnknownBlock: Header was not found in the database: {:?}",
				random_hash1
			)
		);

		// Invalid first hash with Some other hash.
		assert_matches!(
			api.query_storage(&ext, keys.clone(), random_hash1, Some(genesis_hash)),
			Err(Error::InvalidBlockRange { from, to, details }) if from == format!("{:?}", random_hash1) && to == format!("{:?}", Some(genesis_hash)) && details == format!(
				"UnknownBlock: Header was not found in the database: {:?}",
				random_hash1
			)
		);

		// Invalid first hash with None.
		assert_matches!(
			api.query_storage(&ext, keys.clone(), random_hash1, None),
			Err(Error::InvalidBlockRange { from, to, details }) if from == format!("{:?}", random_hash1) && to == format!("{:?}", Some(block2_hash)) && details == format!(
				"UnknownBlock: Header was not found in the database: {:?}",
				random_hash1
			)
		);

		// Both hashes invalid.
		assert_matches!(
			api.query_storage(&ext, keys.clone(), random_hash1, Some(random_hash2)),
			Err(Error::InvalidBlockRange { from, to, details }) if from == format!("{:?}", random_hash1) && to == format!("{:?}", Some(random_hash2)) && details == format!(
				"UnknownBlock: Header was not found in the database: {:?}",
				random_hash1
			)
		);

		// single block range
		let result = api.query_storage_at(keys.clone(), Some(block1_hash));

		assert_eq!(
			result.unwrap(),
			vec![StorageChangeSet {
				block: block1_hash,
				changes: vec![
					(StorageKey(vec![1_u8]), None),
					(StorageKey(vec![2_u8]), Some(StorageData(vec![2_u8]))),
					(StorageKey(vec![3_u8]), Some(StorageData(vec![3_u8]))),
					(StorageKey(vec![4_u8]), None),
					(StorageKey(vec![5_u8]), Some(StorageData(vec![0_u8]))),
				]
			}]
		);
	}

	run_tests(Arc::new(substrate_test_runtime_client::new())).await;
	run_tests(Arc::new(TestClientBuilder::new().build())).await;
}

#[tokio::test]
async fn should_return_runtime_version() {
	let client = Arc::new(substrate_test_runtime_client::new());
	let (api, _child) = new_full(client.clone(), test_executor());

	// it is basically json-encoded substrate_test_runtime_client::runtime::VERSION
	let result = "{\"specName\":\"test\",\"implName\":\"parity-test\",\"authoringVersion\":1,\
		\"specVersion\":2,\"implVersion\":2,\"apis\":[[\"0xdf6acb689907609b\",5],\
		[\"0x37e397fc7c91f5e4\",2],[\"0xd2bc9897eed08f15\",3],[\"0x40fe3ad401f8959a\",6],\
		[\"0xbc9d89904f5b923f\",1],[\"0xc6e9a76309f39b09\",2],[\"0xdd718d5cc53262d4\",1],\
		[\"0xcbca25e39f142387\",2],[\"0xf78b278be53f454c\",2],[\"0xab3c0572291feb8b\",1],\
		[\"0xed99c5acb25eedf5\",3],[\"0xfbc577b9d747efd6\",1]],\"transactionVersion\":1,\"stateVersion\":1}";

	let runtime_version = api.runtime_version(None.into()).unwrap();
	let serialized = serde_json::to_string(&runtime_version).unwrap();
	pretty_assertions::assert_eq!(serialized, result);

	let deserialized: RuntimeVersion = serde_json::from_str(result).unwrap();
	assert_eq!(deserialized, runtime_version);
}

#[tokio::test]
async fn should_notify_on_runtime_version_initially() {
	let mut sub = {
		let client = Arc::new(substrate_test_runtime_client::new());
		let (api, _child) = new_full(client, test_executor());
		let mut api_rpc = api.into_rpc();
		api_rpc.extensions_mut().insert(DenyUnsafe::No);

		let sub = api_rpc
			.subscribe_unbounded("state_subscribeRuntimeVersion", EmptyParams::new())
			.await
			.unwrap();

		sub
	};

	// assert initial version sent.
	assert_matches!(timeout_secs(10, sub.next::<RuntimeVersion>()).await, Ok(Some(_)));
}

#[test]
fn should_deserialize_storage_key() {
	let k = "\"0x7f864e18e3dd8b58386310d2fe0919eef27c6e558564b7f67f22d99d20f587b\"";
	let k: StorageKey = serde_json::from_str(k).unwrap();

	assert_eq!(k.0.len(), 32);
}

#[tokio::test]
async fn wildcard_storage_subscriptions_are_rpc_unsafe() {
	let client = Arc::new(substrate_test_runtime_client::new());
	let (api, _child) = new_full(client, test_executor());
	let mut api_rpc = api.into_rpc();
	api_rpc.extensions_mut().insert(DenyUnsafe::Yes);

	let err = api_rpc.subscribe_unbounded("state_subscribeStorage", EmptyParams::new()).await;
	assert_matches!(err, Err(RpcError::JsonRpc(e)) if e.message() == "RPC call is unsafe to be called externally");
}

#[tokio::test]
async fn concrete_storage_subscriptions_are_rpc_safe() {
	let client = Arc::new(substrate_test_runtime_client::new());
	let (api, _child) = new_full(client, test_executor());
	let mut api_rpc = api.into_rpc();
	api_rpc.extensions_mut().insert(DenyUnsafe::Yes);

	let key = StorageKey(STORAGE_KEY.to_vec());
	let sub = api_rpc.subscribe_unbounded("state_subscribeStorage", [[key]]).await;

	assert!(sub.is_ok());
}<|MERGE_RESOLUTION|>--- conflicted
+++ resolved
@@ -210,15 +210,10 @@
 #[tokio::test]
 async fn should_notify_about_storage_changes() {
 	let mut sub = {
-<<<<<<< HEAD
-		let mut client = Arc::new(substrate_test_runtime_client::new());
+		let client = Arc::new(substrate_test_runtime_client::new());
 		let (api, _child) = new_full(client.clone(), test_executor());
 		let mut api_rpc = api.into_rpc();
 		api_rpc.extensions_mut().insert(DenyUnsafe::No);
-=======
-		let client = Arc::new(substrate_test_runtime_client::new());
-		let (api, _child) = new_full(client.clone(), test_executor(), DenyUnsafe::No);
->>>>>>> e600b74c
 
 		let sub = api_rpc
 			.subscribe_unbounded("state_subscribeStorage", EmptyParams::new())
@@ -254,13 +249,8 @@
 #[tokio::test]
 async fn should_send_initial_storage_changes_and_notifications() {
 	let mut sub = {
-<<<<<<< HEAD
-		let mut client = Arc::new(substrate_test_runtime_client::new());
+		let client = Arc::new(substrate_test_runtime_client::new());
 		let (api, _child) = new_full(client.clone(), test_executor());
-=======
-		let client = Arc::new(substrate_test_runtime_client::new());
-		let (api, _child) = new_full(client.clone(), test_executor(), DenyUnsafe::No);
->>>>>>> e600b74c
 
 		let alice_balance_key = [
 			sp_crypto_hashing::twox_128(b"System"),
@@ -309,13 +299,8 @@
 
 #[tokio::test]
 async fn should_query_storage() {
-<<<<<<< HEAD
-	async fn run_tests(mut client: Arc<TestClient>) {
+	async fn run_tests(client: Arc<TestClient>) {
 		let (api, _child) = new_full(client.clone(), test_executor());
-=======
-	async fn run_tests(client: Arc<TestClient>) {
-		let (api, _child) = new_full(client.clone(), test_executor(), DenyUnsafe::No);
->>>>>>> e600b74c
 
 		let add_block = |index| {
 			let mut builder = BlockBuilderBuilder::new(&*client)
