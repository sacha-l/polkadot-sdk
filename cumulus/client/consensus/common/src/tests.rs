--- conflicted
+++ resolved
@@ -1244,18 +1244,7 @@
 	))
 	.unwrap();
 
-<<<<<<< HEAD
-	assert_eq!(potential_parents.len(), 1);
-	let expected = included_block;
-	let parent = &potential_parents[0];
-
-	assert_eq!(parent.hash, expected.hash());
-	assert_eq!(&parent.header, expected.header());
-	assert_eq!(parent.depth, 0);
-	assert!(parent.aligned_with_pending);
-=======
 	assert!(potential_parents.is_empty());
->>>>>>> 9d149896
 }
 
 #[test]
@@ -1335,11 +1324,7 @@
 	assert_eq!(expected_parents[1].hash(), potential_parents[1].hash);
 }
 
-<<<<<<< HEAD
-/// Test where there is an additional block between included and pending block.
-=======
 /// Test where there are multiple pending blocks.
->>>>>>> 9d149896
 #[test]
 fn find_potential_parents_aligned_with_late_pending() {
 	sp_tracing::try_init_simple();
