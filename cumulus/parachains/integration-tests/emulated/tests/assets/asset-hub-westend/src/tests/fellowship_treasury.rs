// Copyright (C) Parity Technologies (UK) Ltd.
// SPDX-License-Identifier: Apache-2.0

// Licensed under the Apache License, Version 2.0 (the "License");
// you may not use this file except in compliance with the License.
// You may obtain a copy of the License at
//
// 	http://www.apache.org/licenses/LICENSE-2.0
//
// Unless required by applicable law or agreed to in writing, software
// distributed under the License is distributed on an "AS IS" BASIS,
// WITHOUT WARRANTIES OR CONDITIONS OF ANY KIND, either express or implied.
// See the License for the specific language governing permissions and
// limitations under the License.

use crate::imports::*;
<<<<<<< HEAD
use emulated_integration_tests_common::accounts::{ALICE, BOB};
=======
use emulated_integration_tests_common::{
	accounts::{ALICE, BOB},
	USDT_ID,
};
>>>>>>> ebcbca3f
use frame_support::traits::fungibles::{Inspect, Mutate};
use polkadot_runtime_common::impls::VersionedLocatableAsset;
use xcm_executor::traits::ConvertLocation;

#[test]
fn create_and_claim_treasury_spend() {
<<<<<<< HEAD
	const ASSET_ID: u32 = 1984; // USDT already created at genesis.
	const SPEND_AMOUNT: u128 = 1_000_000;
=======
	const SPEND_AMOUNT: u128 = 1_000_000_000;
>>>>>>> ebcbca3f
	// treasury location from a sibling parachain.
	let treasury_location: Location =
		Location::new(1, [Parachain(CollectivesWestend::para_id().into()), PalletInstance(65)]);
	// treasury account on a sibling parachain.
	let treasury_account =
		ahw_xcm_config::LocationToAccountId::convert_location(&treasury_location).unwrap();
	let asset_hub_location = Location::new(1, [Parachain(AssetHubWestend::para_id().into())]);
	let root = <CollectivesWestend as Chain>::RuntimeOrigin::root();
	// asset kind to be spent from the treasury.
	let asset_kind = VersionedLocatableAsset::V4 {
		location: asset_hub_location,
		asset_id: AssetId((PalletInstance(50), GeneralIndex(USDT_ID.into())).into()),
	};
	// treasury spend beneficiary.
	let alice: AccountId = Westend::account_id_of(ALICE);
	let bob: AccountId = CollectivesWestend::account_id_of(BOB);
	let bob_signed = <CollectivesWestend as Chain>::RuntimeOrigin::signed(bob.clone());

	AssetHubWestend::execute_with(|| {
		type Assets = <AssetHubWestend as AssetHubWestendPallet>::Assets;

<<<<<<< HEAD
		// USDT already created at genesis.
		assert_ok!(<Assets as Mutate<_>>::mint_into(ASSET_ID, &treasury_account, SPEND_AMOUNT * 4));
=======
		// USDT created at genesis, mint some assets to the fellowship treasury account.
		assert_ok!(<Assets as Mutate<_>>::mint_into(USDT_ID, &treasury_account, SPEND_AMOUNT * 4));
>>>>>>> ebcbca3f
		// beneficiary has zero balance.
		assert_eq!(<Assets as Inspect<_>>::balance(USDT_ID, &alice,), 0u128,);
	});

	CollectivesWestend::execute_with(|| {
		type RuntimeEvent = <CollectivesWestend as Chain>::RuntimeEvent;
		type FellowshipTreasury =
			<CollectivesWestend as CollectivesWestendPallet>::FellowshipTreasury;
		type AssetRate = <CollectivesWestend as CollectivesWestendPallet>::AssetRate;

		// create a conversion rate from `asset_kind` to the native currency.
		assert_ok!(AssetRate::create(root.clone(), Box::new(asset_kind.clone()), 2.into()));

		// create and approve a treasury spend.
		assert_ok!(FellowshipTreasury::spend(
			root,
			Box::new(asset_kind),
			SPEND_AMOUNT,
			Box::new(Location::new(0, Into::<[u8; 32]>::into(alice.clone())).into()),
			None,
		));
		// claim the spend.
		assert_ok!(FellowshipTreasury::payout(bob_signed.clone(), 0));

		assert_expected_events!(
			CollectivesWestend,
			vec![
				RuntimeEvent::FellowshipTreasury(pallet_treasury::Event::Paid { .. }) => {},
			]
		);
	});

	AssetHubWestend::execute_with(|| {
		type RuntimeEvent = <AssetHubWestend as Chain>::RuntimeEvent;
		type Assets = <AssetHubWestend as AssetHubWestendPallet>::Assets;

		// assert events triggered by xcm pay program
		// 1. treasury asset transferred to spend beneficiary
		// 2. response to the Fellowship treasury pallet instance sent back
		// 3. XCM program completed
		assert_expected_events!(
			AssetHubWestend,
			vec![
				RuntimeEvent::Assets(pallet_assets::Event::Transferred { asset_id: id, from, to, amount }) => {
					id: id == &USDT_ID,
					from: from == &treasury_account,
					to: to == &alice,
					amount: amount == &SPEND_AMOUNT,
				},
				RuntimeEvent::XcmpQueue(cumulus_pallet_xcmp_queue::Event::XcmpMessageSent { .. }) => {},
				RuntimeEvent::MessageQueue(pallet_message_queue::Event::Processed { success: true ,.. }) => {},
			]
		);
		// beneficiary received the assets from the treasury.
		assert_eq!(<Assets as Inspect<_>>::balance(USDT_ID, &alice,), SPEND_AMOUNT,);
	});

	CollectivesWestend::execute_with(|| {
		type RuntimeEvent = <CollectivesWestend as Chain>::RuntimeEvent;
		type FellowshipTreasury =
			<CollectivesWestend as CollectivesWestendPallet>::FellowshipTreasury;

		// check the payment status to ensure the response from the AssetHub was received.
		assert_ok!(FellowshipTreasury::check_status(bob_signed, 0));
		assert_expected_events!(
			CollectivesWestend,
			vec![
				RuntimeEvent::FellowshipTreasury(pallet_treasury::Event::SpendProcessed { .. }) => {},
			]
		);
	});
}<|MERGE_RESOLUTION|>--- conflicted
+++ resolved
@@ -14,26 +14,17 @@
 // limitations under the License.
 
 use crate::imports::*;
-<<<<<<< HEAD
-use emulated_integration_tests_common::accounts::{ALICE, BOB};
-=======
 use emulated_integration_tests_common::{
 	accounts::{ALICE, BOB},
 	USDT_ID,
 };
->>>>>>> ebcbca3f
 use frame_support::traits::fungibles::{Inspect, Mutate};
 use polkadot_runtime_common::impls::VersionedLocatableAsset;
 use xcm_executor::traits::ConvertLocation;
 
 #[test]
 fn create_and_claim_treasury_spend() {
-<<<<<<< HEAD
-	const ASSET_ID: u32 = 1984; // USDT already created at genesis.
-	const SPEND_AMOUNT: u128 = 1_000_000;
-=======
 	const SPEND_AMOUNT: u128 = 1_000_000_000;
->>>>>>> ebcbca3f
 	// treasury location from a sibling parachain.
 	let treasury_location: Location =
 		Location::new(1, [Parachain(CollectivesWestend::para_id().into()), PalletInstance(65)]);
@@ -55,13 +46,8 @@
 	AssetHubWestend::execute_with(|| {
 		type Assets = <AssetHubWestend as AssetHubWestendPallet>::Assets;
 
-<<<<<<< HEAD
-		// USDT already created at genesis.
-		assert_ok!(<Assets as Mutate<_>>::mint_into(ASSET_ID, &treasury_account, SPEND_AMOUNT * 4));
-=======
 		// USDT created at genesis, mint some assets to the fellowship treasury account.
 		assert_ok!(<Assets as Mutate<_>>::mint_into(USDT_ID, &treasury_account, SPEND_AMOUNT * 4));
->>>>>>> ebcbca3f
 		// beneficiary has zero balance.
 		assert_eq!(<Assets as Inspect<_>>::balance(USDT_ID, &alice,), 0u128,);
 	});
