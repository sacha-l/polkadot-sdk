--- conflicted
+++ resolved
@@ -17,7 +17,6 @@
 //! Version 4 of the Cross-Consensus Message format data structures.
 
 pub use super::v3::GetWeight;
-<<<<<<< HEAD
 use super::{
 	v3::{
 		Instruction as OldInstruction, PalletInfo as OldPalletInfo,
@@ -27,11 +26,6 @@
 		Instruction as NewInstruction, PalletInfo as NewPalletInfo,
 		QueryResponseInfo as NewQueryResponseInfo, Response as NewResponse, Xcm as NewXcm,
 	},
-=======
-use super::v3::{
-	Instruction as OldInstruction, PalletInfo as OldPalletInfo,
-	QueryResponseInfo as OldQueryResponseInfo, Response as OldResponse, Xcm as OldXcm,
->>>>>>> 48d875d0
 };
 use crate::DoubleEncoded;
 use alloc::{vec, vec::Vec};
