--- conflicted
+++ resolved
@@ -148,11 +148,7 @@
 		.iter()
 		.map(|variant| {
 			let maybe_builder_attr = variant.attrs.iter().find(|attr| match attr.meta {
-<<<<<<< HEAD
-				Meta::List(ref list) => return list.path.is_ident("builder"),
-=======
 				Meta::List(ref list) => list.path.is_ident("builder"),
->>>>>>> 7070b65d
 				_ => false,
 			});
 			let builder_attr = match maybe_builder_attr {
