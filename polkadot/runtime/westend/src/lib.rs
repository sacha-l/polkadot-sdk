// Copyright (C) Parity Technologies (UK) Ltd.
// This file is part of Polkadot.

// Polkadot is free software: you can redistribute it and/or modify
// it under the terms of the GNU General Public License as published by
// the Free Software Foundation, either version 3 of the License, or
// (at your option) any later version.

// Polkadot is distributed in the hope that it will be useful,
// but WITHOUT ANY WARRANTY; without even the implied warranty of
// MERCHANTABILITY or FITNESS FOR A PARTICULAR PURPOSE.  See the
// GNU General Public License for more details.

// You should have received a copy of the GNU General Public License
// along with Polkadot.  If not, see <http://www.gnu.org/licenses/>.

//! The Westend runtime. This can be compiled with `#[no_std]`, ready for Wasm.

#![cfg_attr(not(feature = "std"), no_std)]
// `construct_runtime!` does a lot of recursion and requires us to increase the limit.
#![recursion_limit = "512"]

use authority_discovery_primitives::AuthorityId as AuthorityDiscoveryId;
use beefy_primitives::{
	ecdsa_crypto::{AuthorityId as BeefyId, Signature as BeefySignature},
	mmr::{BeefyDataProvider, MmrLeafVersion},
};
use frame_election_provider_support::{bounds::ElectionBoundsBuilder, onchain, SequentialPhragmen};
use frame_support::{
	construct_runtime,
	genesis_builder_helper::{build_config, create_default_config},
	parameter_types,
	traits::{
		fungible::HoldConsideration, ConstU32, Contains, EitherOf, EitherOfDiverse, EverythingBut,
		InstanceFilter, KeyOwnerProofSystem, LinearStoragePrice, ProcessMessage,
		ProcessMessageError, WithdrawReasons,
	},
	weights::{ConstantMultiplier, WeightMeter},
	PalletId,
};
use frame_system::EnsureRoot;
use pallet_grandpa::{fg_primitives, AuthorityId as GrandpaId};
use pallet_im_online::sr25519::AuthorityId as ImOnlineId;
use pallet_session::historical as session_historical;
use pallet_transaction_payment::{CurrencyAdapter, FeeDetails, RuntimeDispatchInfo};
use parity_scale_codec::{Decode, Encode, MaxEncodedLen};
use primitives::{
	slashing, AccountId, AccountIndex, Balance, BlockNumber, CandidateEvent, CandidateHash,
	CommittedCandidateReceipt, CoreState, DisputeState, ExecutorParams, GroupRotationInfo, Hash,
	Id as ParaId, InboundDownwardMessage, InboundHrmpMessage, Moment, Nonce,
	OccupiedCoreAssumption, PersistedValidationData, PvfCheckStatement, ScrapedOnChainVotes,
	SessionInfo, Signature, ValidationCode, ValidationCodeHash, ValidatorId, ValidatorIndex,
	ValidatorSignature, PARACHAIN_KEY_TYPE_ID,
};
use runtime_common::{
	assigned_slots, auctions, crowdloan, elections::OnChainAccuracy, impl_runtime_weights,
	impls::ToAuthor, paras_registrar, paras_sudo_wrapper, prod_or_fast, slots, BalanceToU256,
	BlockHashCount, BlockLength, CurrencyToVote, SlowAdjustingFeeUpdate, U256ToBalance,
};
use runtime_parachains::{
	assigner_parachains as parachains_assigner_parachains,
	configuration as parachains_configuration, disputes as parachains_disputes,
	disputes::slashing as parachains_slashing,
	dmp as parachains_dmp, hrmp as parachains_hrmp, inclusion as parachains_inclusion,
	inclusion::{AggregateMessageOrigin, UmpQueueId},
	initializer as parachains_initializer, origin as parachains_origin, paras as parachains_paras,
	paras_inherent as parachains_paras_inherent, reward_points as parachains_reward_points,
	runtime_api_impl::v7 as parachains_runtime_api_impl,
	scheduler as parachains_scheduler, session_info as parachains_session_info,
	shared as parachains_shared,
};
use scale_info::TypeInfo;
use sp_core::{OpaqueMetadata, RuntimeDebug, H256};
use sp_runtime::{
	create_runtime_str,
	curve::PiecewiseLinear,
	generic, impl_opaque_keys,
	traits::{
		AccountIdLookup, BlakeTwo256, Block as BlockT, ConvertInto, Extrinsic as ExtrinsicT,
		Keccak256, OpaqueKeys, SaturatedConversion, Verify,
	},
	transaction_validity::{TransactionPriority, TransactionSource, TransactionValidity},
	ApplyExtrinsicResult, FixedU128, KeyTypeId, Perbill, Percent, Permill,
};
use sp_staking::SessionIndex;
use sp_std::{collections::btree_map::BTreeMap, prelude::*};
#[cfg(any(feature = "std", test))]
use sp_version::NativeVersion;
use sp_version::RuntimeVersion;
use xcm::latest::Junction;

pub use frame_system::Call as SystemCall;
pub use pallet_balances::Call as BalancesCall;
pub use pallet_election_provider_multi_phase::{Call as EPMCall, GeometricDepositBase};
#[cfg(feature = "std")]
pub use pallet_staking::StakerStatus;
use pallet_staking::UseValidatorsMap;
pub use pallet_timestamp::Call as TimestampCall;
use sp_runtime::traits::Get;
#[cfg(any(feature = "std", test))]
pub use sp_runtime::BuildStorage;

/// Constant values used within the runtime.
use westend_runtime_constants::{currency::*, fee::*, time::*};

mod bag_thresholds;
mod weights;
pub mod xcm_config;

// Governance and configurations.
pub mod governance;
use governance::{
	pallet_custom_origins, AuctionAdmin, FellowshipAdmin, GeneralAdmin, LeaseAdmin, StakingAdmin,
	Treasurer, TreasurySpender,
};

#[cfg(test)]
mod tests;

impl_runtime_weights!(westend_runtime_constants);

// Make the WASM binary available.
#[cfg(feature = "std")]
include!(concat!(env!("OUT_DIR"), "/wasm_binary.rs"));

/// Runtime version (Westend).
#[sp_version::runtime_version]
pub const VERSION: RuntimeVersion = RuntimeVersion {
	spec_name: create_runtime_str!("westend"),
	impl_name: create_runtime_str!("parity-westend"),
	authoring_version: 2,
	spec_version: 10020,
	impl_version: 0,
	apis: RUNTIME_API_VERSIONS,
	transaction_version: 22,
	state_version: 1,
};

/// The BABE epoch configuration at genesis.
pub const BABE_GENESIS_EPOCH_CONFIG: babe_primitives::BabeEpochConfiguration =
	babe_primitives::BabeEpochConfiguration {
		c: PRIMARY_PROBABILITY,
		allowed_slots: babe_primitives::AllowedSlots::PrimaryAndSecondaryVRFSlots,
	};

/// Native version.
#[cfg(any(feature = "std", test))]
pub fn native_version() -> NativeVersion {
	NativeVersion { runtime_version: VERSION, can_author_with: Default::default() }
}

/// A type to identify calls to the Identity pallet. These will be filtered to prevent invocation,
/// locking the state of the pallet and preventing further updates to identities and sub-identities.
/// The locked state will be the genesis state of a new system chain and then removed from the Relay
/// Chain.
pub struct IdentityCalls;
impl Contains<RuntimeCall> for IdentityCalls {
	fn contains(c: &RuntimeCall) -> bool {
		matches!(c, RuntimeCall::Identity(_))
	}
}

parameter_types! {
	pub const Version: RuntimeVersion = VERSION;
	pub const SS58Prefix: u8 = 42;
}

impl frame_system::Config for Runtime {
	type BaseCallFilter = EverythingBut<IdentityCalls>;
	type BlockWeights = BlockWeights;
	type BlockLength = BlockLength;
	type RuntimeOrigin = RuntimeOrigin;
	type RuntimeCall = RuntimeCall;
	type Nonce = Nonce;
	type Hash = Hash;
	type Hashing = BlakeTwo256;
	type AccountId = AccountId;
	type Lookup = AccountIdLookup<AccountId, ()>;
	type Block = Block;
	type RuntimeEvent = RuntimeEvent;
	type BlockHashCount = BlockHashCount;
	type DbWeight = RocksDbWeight;
	type Version = Version;
	type PalletInfo = PalletInfo;
	type AccountData = pallet_balances::AccountData<Balance>;
	type OnNewAccount = ();
	type OnKilledAccount = ();
	type SystemWeightInfo = weights::frame_system::WeightInfo<Runtime>;
	type SS58Prefix = SS58Prefix;
	type OnSetCode = ();
	type MaxConsumers = frame_support::traits::ConstU32<16>;
}

parameter_types! {
	pub MaximumSchedulerWeight: frame_support::weights::Weight = Perbill::from_percent(80) *
		BlockWeights::get().max_block;
	pub const MaxScheduledPerBlock: u32 = 50;
	pub const NoPreimagePostponement: Option<u32> = Some(10);
}

impl pallet_scheduler::Config for Runtime {
	type RuntimeOrigin = RuntimeOrigin;
	type RuntimeEvent = RuntimeEvent;
	type PalletsOrigin = OriginCaller;
	type RuntimeCall = RuntimeCall;
	type MaximumWeight = MaximumSchedulerWeight;
	// The goal of having ScheduleOrigin include AuctionAdmin is to allow the auctions track of
	// OpenGov to schedule periodic auctions.
	type ScheduleOrigin = EitherOf<EnsureRoot<AccountId>, AuctionAdmin>;
	type MaxScheduledPerBlock = MaxScheduledPerBlock;
	type WeightInfo = weights::pallet_scheduler::WeightInfo<Runtime>;
	type OriginPrivilegeCmp = frame_support::traits::EqualPrivilegeOnly;
	type Preimages = Preimage;
}

parameter_types! {
	pub const PreimageBaseDeposit: Balance = deposit(2, 64);
	pub const PreimageByteDeposit: Balance = deposit(0, 1);
	pub const PreimageHoldReason: RuntimeHoldReason = RuntimeHoldReason::Preimage(pallet_preimage::HoldReason::Preimage);
}

impl pallet_preimage::Config for Runtime {
	type WeightInfo = weights::pallet_preimage::WeightInfo<Runtime>;
	type RuntimeEvent = RuntimeEvent;
	type Currency = Balances;
	type ManagerOrigin = EnsureRoot<AccountId>;
	type Consideration = HoldConsideration<
		AccountId,
		Balances,
		PreimageHoldReason,
		LinearStoragePrice<PreimageBaseDeposit, PreimageByteDeposit, Balance>,
	>;
}

parameter_types! {
	pub const EpochDuration: u64 = prod_or_fast!(
		EPOCH_DURATION_IN_SLOTS as u64,
		2 * MINUTES as u64
	);
	pub const ExpectedBlockTime: Moment = MILLISECS_PER_BLOCK;
	pub const ReportLongevity: u64 =
		BondingDuration::get() as u64 * SessionsPerEra::get() as u64 * EpochDuration::get();
}

impl pallet_babe::Config for Runtime {
	type EpochDuration = EpochDuration;
	type ExpectedBlockTime = ExpectedBlockTime;

	// session module is the trigger
	type EpochChangeTrigger = pallet_babe::ExternalTrigger;

	type DisabledValidators = Session;

	type WeightInfo = ();

	type MaxAuthorities = MaxAuthorities;
	type MaxNominators = MaxNominatorRewardedPerValidator;

	type KeyOwnerProof =
		<Historical as KeyOwnerProofSystem<(KeyTypeId, pallet_babe::AuthorityId)>>::Proof;

	type EquivocationReportSystem =
		pallet_babe::EquivocationReportSystem<Self, Offences, Historical, ReportLongevity>;
}

parameter_types! {
	pub const IndexDeposit: Balance = 100 * CENTS;
}

impl pallet_indices::Config for Runtime {
	type AccountIndex = AccountIndex;
	type Currency = Balances;
	type Deposit = IndexDeposit;
	type RuntimeEvent = RuntimeEvent;
	type WeightInfo = weights::pallet_indices::WeightInfo<Runtime>;
}

parameter_types! {
	pub const ExistentialDeposit: Balance = EXISTENTIAL_DEPOSIT;
	pub const MaxLocks: u32 = 50;
	pub const MaxReserves: u32 = 50;
}

impl pallet_balances::Config for Runtime {
	type Balance = Balance;
	type DustRemoval = ();
	type RuntimeEvent = RuntimeEvent;
	type ExistentialDeposit = ExistentialDeposit;
	type AccountStore = System;
	type MaxLocks = MaxLocks;
	type MaxReserves = MaxReserves;
	type ReserveIdentifier = [u8; 8];
	type WeightInfo = weights::pallet_balances::WeightInfo<Runtime>;
	type RuntimeHoldReason = RuntimeHoldReason;
	type FreezeIdentifier = ();
	type MaxHolds = ConstU32<1>;
	type MaxFreezes = ConstU32<0>;
}

parameter_types! {
	pub const BeefySetIdSessionEntries: u32 = BondingDuration::get() * SessionsPerEra::get();
}

impl pallet_beefy::Config for Runtime {
	type BeefyId = BeefyId;
	type MaxAuthorities = MaxAuthorities;
	type MaxNominators = MaxNominatorRewardedPerValidator;
	type MaxSetIdSessionEntries = BeefySetIdSessionEntries;
	type OnNewValidatorSet = BeefyMmrLeaf;
	type WeightInfo = ();
	type KeyOwnerProof = <Historical as KeyOwnerProofSystem<(KeyTypeId, BeefyId)>>::Proof;
	type EquivocationReportSystem =
		pallet_beefy::EquivocationReportSystem<Self, Offences, Historical, ReportLongevity>;
}

impl pallet_mmr::Config for Runtime {
	const INDEXING_PREFIX: &'static [u8] = mmr::INDEXING_PREFIX;
	type Hashing = Keccak256;
	type OnNewRoot = pallet_beefy_mmr::DepositBeefyDigest<Runtime>;
	type WeightInfo = ();
	type LeafData = pallet_beefy_mmr::Pallet<Runtime>;
}

/// MMR helper types.
mod mmr {
	use super::Runtime;
	pub use pallet_mmr::primitives::*;

	pub type Leaf = <<Runtime as pallet_mmr::Config>::LeafData as LeafDataProvider>::LeafData;
	pub type Hashing = <Runtime as pallet_mmr::Config>::Hashing;
	pub type Hash = <Hashing as sp_runtime::traits::Hash>::Output;
}

parameter_types! {
	/// Version of the produced MMR leaf.
	///
	/// The version consists of two parts;
	/// - `major` (3 bits)
	/// - `minor` (5 bits)
	///
	/// `major` should be updated only if decoding the previous MMR Leaf format from the payload
	/// is not possible (i.e. backward incompatible change).
	/// `minor` should be updated if fields are added to the previous MMR Leaf, which given SCALE
	/// encoding does not prevent old leafs from being decoded.
	///
	/// Hence we expect `major` to be changed really rarely (think never).
	/// See [`MmrLeafVersion`] type documentation for more details.
	pub LeafVersion: MmrLeafVersion = MmrLeafVersion::new(0, 0);
}

/// A BEEFY data provider that merkelizes all the parachain heads at the current block
/// (sorted by their parachain id).
pub struct ParaHeadsRootProvider;
impl BeefyDataProvider<H256> for ParaHeadsRootProvider {
	fn extra_data() -> H256 {
		let mut para_heads: Vec<(u32, Vec<u8>)> = Paras::parachains()
			.into_iter()
			.filter_map(|id| Paras::para_head(&id).map(|head| (id.into(), head.0)))
			.collect();
		para_heads.sort_by_key(|k| k.0);
		binary_merkle_tree::merkle_root::<mmr::Hashing, _>(
			para_heads.into_iter().map(|pair| pair.encode()),
		)
		.into()
	}
}

impl pallet_beefy_mmr::Config for Runtime {
	type LeafVersion = LeafVersion;
	type BeefyAuthorityToMerkleLeaf = pallet_beefy_mmr::BeefyEcdsaToEthereum;
	type LeafExtra = H256;
	type BeefyDataProvider = ParaHeadsRootProvider;
}

parameter_types! {
	pub const TransactionByteFee: Balance = 10 * MILLICENTS;
	/// This value increases the priority of `Operational` transactions by adding
	/// a "virtual tip" that's equal to the `OperationalFeeMultiplier * final_fee`.
	pub const OperationalFeeMultiplier: u8 = 5;
}

impl pallet_transaction_payment::Config for Runtime {
	type RuntimeEvent = RuntimeEvent;
	type OnChargeTransaction = CurrencyAdapter<Balances, ToAuthor<Runtime>>;
	type OperationalFeeMultiplier = OperationalFeeMultiplier;
	type WeightToFee = WeightToFee;
	type LengthToFee = ConstantMultiplier<Balance, TransactionByteFee>;
	type FeeMultiplierUpdate = SlowAdjustingFeeUpdate<Self>;
}

parameter_types! {
	pub const MinimumPeriod: u64 = SLOT_DURATION / 2;
}
impl pallet_timestamp::Config for Runtime {
	type Moment = u64;
	type OnTimestampSet = Babe;
	type MinimumPeriod = MinimumPeriod;
	type WeightInfo = weights::pallet_timestamp::WeightInfo<Runtime>;
}

impl pallet_authorship::Config for Runtime {
	type FindAuthor = pallet_session::FindAccountFromAuthorIndex<Self, Babe>;
	type EventHandler = (Staking, ImOnline);
}

parameter_types! {
	pub const Period: BlockNumber = 10 * MINUTES;
	pub const Offset: BlockNumber = 0;
}

impl_opaque_keys! {
	pub struct OldSessionKeys {
		pub grandpa: Grandpa,
		pub babe: Babe,
		pub im_online: ImOnline,
		pub para_validator: Initializer,
		pub para_assignment: ParaSessionInfo,
		pub authority_discovery: AuthorityDiscovery,
	}
}

impl_opaque_keys! {
	pub struct SessionKeys {
		pub grandpa: Grandpa,
		pub babe: Babe,
		pub im_online: ImOnline,
		pub para_validator: Initializer,
		pub para_assignment: ParaSessionInfo,
		pub authority_discovery: AuthorityDiscovery,
		pub beefy: Beefy,
	}
}

// remove this when removing `OldSessionKeys`
fn transform_session_keys(v: AccountId, old: OldSessionKeys) -> SessionKeys {
	SessionKeys {
		grandpa: old.grandpa,
		babe: old.babe,
		im_online: old.im_online,
		para_validator: old.para_validator,
		para_assignment: old.para_assignment,
		authority_discovery: old.authority_discovery,
		beefy: {
			// From Session::upgrade_keys():
			//
			// Care should be taken that the raw versions of the
			// added keys are unique for every `ValidatorId, KeyTypeId` combination.
			// This is an invariant that the session pallet typically maintains internally.
			//
			// So, produce a dummy value that's unique for the `ValidatorId, KeyTypeId` combination.
			let mut id: BeefyId = sp_application_crypto::ecdsa::Public::from_raw([0u8; 33]).into();
			let id_raw: &mut [u8] = id.as_mut();
			id_raw[1..33].copy_from_slice(v.as_ref());
			id_raw[0..4].copy_from_slice(b"beef");
			id
		},
	}
}

impl pallet_session::Config for Runtime {
	type RuntimeEvent = RuntimeEvent;
	type ValidatorId = AccountId;
	type ValidatorIdOf = pallet_staking::StashOf<Self>;
	type ShouldEndSession = Babe;
	type NextSessionRotation = Babe;
	type SessionManager = pallet_session::historical::NoteHistoricalRoot<Self, Staking>;
	type SessionHandler = <SessionKeys as OpaqueKeys>::KeyTypeIdProviders;
	type Keys = SessionKeys;
	type WeightInfo = weights::pallet_session::WeightInfo<Runtime>;
}

impl pallet_session::historical::Config for Runtime {
	type FullIdentification = pallet_staking::Exposure<AccountId, Balance>;
	type FullIdentificationOf = pallet_staking::ExposureOf<Runtime>;
}

pub struct MaybeSignedPhase;

impl Get<u32> for MaybeSignedPhase {
	fn get() -> u32 {
		// 1 day = 4 eras -> 1 week = 28 eras. We want to disable signed phase once a week to test
		// the fallback unsigned phase is able to compute elections on Westend.
		if Staking::current_era().unwrap_or(1) % 28 == 0 {
			0
		} else {
			SignedPhase::get()
		}
	}
}

parameter_types! {
	// phase durations. 1/4 of the last session for each.
	pub SignedPhase: u32 = prod_or_fast!(
		EPOCH_DURATION_IN_SLOTS / 4,
		(1 * MINUTES).min(EpochDuration::get().saturated_into::<u32>() / 2)
	);
	pub UnsignedPhase: u32 = prod_or_fast!(
		EPOCH_DURATION_IN_SLOTS / 4,
		(1 * MINUTES).min(EpochDuration::get().saturated_into::<u32>() / 2)
	);

	// signed config
	pub const SignedMaxSubmissions: u32 = 128;
	pub const SignedMaxRefunds: u32 = 128 / 4;
	pub const SignedFixedDeposit: Balance = deposit(2, 0);
	pub const SignedDepositIncreaseFactor: Percent = Percent::from_percent(10);
	pub const SignedDepositByte: Balance = deposit(0, 10) / 1024;
	// Each good submission will get 1 WND as reward
	pub SignedRewardBase: Balance = 1 * UNITS;
	pub BetterUnsignedThreshold: Perbill = Perbill::from_rational(5u32, 10_000);

	// 1 hour session, 15 minutes unsigned phase, 4 offchain executions.
	pub OffchainRepeat: BlockNumber = UnsignedPhase::get() / 4;

	pub const MaxElectingVoters: u32 = 22_500;
	/// We take the top 22500 nominators as electing voters and all of the validators as electable
	/// targets. Whilst this is the case, we cannot and shall not increase the size of the
	/// validator intentions.
	pub ElectionBounds: frame_election_provider_support::bounds::ElectionBounds =
		ElectionBoundsBuilder::default().voters_count(MaxElectingVoters::get().into()).build();
	// Maximum winners that can be chosen as active validators
	pub const MaxActiveValidators: u32 = 1000;

}

frame_election_provider_support::generate_solution_type!(
	#[compact]
	pub struct NposCompactSolution16::<
		VoterIndex = u32,
		TargetIndex = u16,
		Accuracy = sp_runtime::PerU16,
		MaxVoters = MaxElectingVoters,
	>(16)
);

pub struct OnChainSeqPhragmen;
impl onchain::Config for OnChainSeqPhragmen {
	type System = Runtime;
	type Solver = SequentialPhragmen<AccountId, OnChainAccuracy>;
	type DataProvider = Staking;
	type WeightInfo = weights::frame_election_provider_support::WeightInfo<Runtime>;
	type MaxWinners = MaxActiveValidators;
	type Bounds = ElectionBounds;
}

impl pallet_election_provider_multi_phase::MinerConfig for Runtime {
	type AccountId = AccountId;
	type MaxLength = OffchainSolutionLengthLimit;
	type MaxWeight = OffchainSolutionWeightLimit;
	type Solution = NposCompactSolution16;
	type MaxVotesPerVoter = <
		<Self as pallet_election_provider_multi_phase::Config>::DataProvider
		as
		frame_election_provider_support::ElectionDataProvider
	>::MaxVotesPerVoter;
	type MaxWinners = MaxActiveValidators;

	// The unsigned submissions have to respect the weight of the submit_unsigned call, thus their
	// weight estimate function is wired to this call's weight.
	fn solution_weight(v: u32, t: u32, a: u32, d: u32) -> Weight {
		<
			<Self as pallet_election_provider_multi_phase::Config>::WeightInfo
			as
			pallet_election_provider_multi_phase::WeightInfo
		>::submit_unsigned(v, t, a, d)
	}
}

impl pallet_election_provider_multi_phase::Config for Runtime {
	type RuntimeEvent = RuntimeEvent;
	type Currency = Balances;
	type EstimateCallFee = TransactionPayment;
	type SignedPhase = MaybeSignedPhase;
	type UnsignedPhase = UnsignedPhase;
	type SignedMaxSubmissions = SignedMaxSubmissions;
	type SignedMaxRefunds = SignedMaxRefunds;
	type SignedRewardBase = SignedRewardBase;
	type SignedDepositBase =
		GeometricDepositBase<Balance, SignedFixedDeposit, SignedDepositIncreaseFactor>;
	type SignedDepositByte = SignedDepositByte;
	type SignedDepositWeight = ();
	type SignedMaxWeight =
		<Self::MinerConfig as pallet_election_provider_multi_phase::MinerConfig>::MaxWeight;
	type MinerConfig = Self;
	type SlashHandler = (); // burn slashes
	type RewardHandler = (); // nothing to do upon rewards
	type BetterUnsignedThreshold = BetterUnsignedThreshold;
	type BetterSignedThreshold = ();
	type OffchainRepeat = OffchainRepeat;
	type MinerTxPriority = NposSolutionPriority;
	type DataProvider = Staking;
	#[cfg(any(feature = "fast-runtime", feature = "runtime-benchmarks"))]
	type Fallback = onchain::OnChainExecution<OnChainSeqPhragmen>;
	#[cfg(not(any(feature = "fast-runtime", feature = "runtime-benchmarks")))]
	type Fallback = frame_election_provider_support::NoElection<(
		AccountId,
		BlockNumber,
		Staking,
		MaxActiveValidators,
	)>;
	type GovernanceFallback = onchain::OnChainExecution<OnChainSeqPhragmen>;
	type Solver = SequentialPhragmen<
		AccountId,
		pallet_election_provider_multi_phase::SolutionAccuracyOf<Self>,
		(),
	>;
	type BenchmarkingConfig = runtime_common::elections::BenchmarkConfig;
	type ForceOrigin = EnsureRoot<AccountId>;
	type WeightInfo = weights::pallet_election_provider_multi_phase::WeightInfo<Self>;
	type MaxWinners = MaxActiveValidators;
	type ElectionBounds = ElectionBounds;
}

parameter_types! {
	pub const BagThresholds: &'static [u64] = &bag_thresholds::THRESHOLDS;
}

type VoterBagsListInstance = pallet_bags_list::Instance1;
impl pallet_bags_list::Config<VoterBagsListInstance> for Runtime {
	type RuntimeEvent = RuntimeEvent;
	type ScoreProvider = Staking;
	type WeightInfo = weights::pallet_bags_list::WeightInfo<Runtime>;
	type BagThresholds = BagThresholds;
	type Score = sp_npos_elections::VoteWeight;
}

pallet_staking_reward_curve::build! {
	const REWARD_CURVE: PiecewiseLinear<'static> = curve!(
		min_inflation: 0_025_000,
		max_inflation: 0_100_000,
		ideal_stake: 0_500_000,
		falloff: 0_050_000,
		max_piece_count: 40,
		test_precision: 0_005_000,
	);
}

parameter_types! {
	// Six sessions in an era (6 hours).
	pub const SessionsPerEra: SessionIndex = prod_or_fast!(6, 1);
	// 2 eras for unbonding (12 hours).
	pub const BondingDuration: sp_staking::EraIndex = 2;
	// 1 era in which slashes can be cancelled (6 hours).
	pub const SlashDeferDuration: sp_staking::EraIndex = 1;
	pub const RewardCurve: &'static PiecewiseLinear<'static> = &REWARD_CURVE;
	pub const MaxNominatorRewardedPerValidator: u32 = 64;
	pub const OffendingValidatorsThreshold: Perbill = Perbill::from_percent(17);
	pub const MaxNominations: u32 = <NposCompactSolution16 as frame_election_provider_support::NposSolution>::LIMIT as u32;
}

impl pallet_staking::Config for Runtime {
	type Currency = Balances;
	type CurrencyBalance = Balance;
	type UnixTime = Timestamp;
	type CurrencyToVote = CurrencyToVote;
	type RewardRemainder = ();
	type RuntimeEvent = RuntimeEvent;
	type Slash = ();
	type Reward = ();
	type SessionsPerEra = SessionsPerEra;
	type BondingDuration = BondingDuration;
	type SlashDeferDuration = SlashDeferDuration;
	type AdminOrigin = EnsureRoot<AccountId>;
	type SessionInterface = Self;
	type EraPayout = pallet_staking::ConvertCurve<RewardCurve>;
	type MaxNominatorRewardedPerValidator = MaxNominatorRewardedPerValidator;
	type OffendingValidatorsThreshold = OffendingValidatorsThreshold;
	type NextNewSession = Session;
	type ElectionProvider = ElectionProviderMultiPhase;
	type GenesisElectionProvider = onchain::OnChainExecution<OnChainSeqPhragmen>;
	type VoterList = VoterList;
	type TargetList = UseValidatorsMap<Self>;
	type NominationsQuota = pallet_staking::FixedNominationsQuota<{ MaxNominations::get() }>;
	type MaxUnlockingChunks = frame_support::traits::ConstU32<32>;
	type HistoryDepth = frame_support::traits::ConstU32<84>;
	type BenchmarkingConfig = runtime_common::StakingBenchmarkingConfig;
	type EventListeners = NominationPools;
	type WeightInfo = weights::pallet_staking::WeightInfo<Runtime>;
}

impl pallet_fast_unstake::Config for Runtime {
	type RuntimeEvent = RuntimeEvent;
	type Currency = Balances;
	type BatchSize = frame_support::traits::ConstU32<64>;
	type Deposit = frame_support::traits::ConstU128<{ UNITS }>;
	type ControlOrigin = EnsureRoot<AccountId>;
	type Staking = Staking;
	type MaxErasToCheckPerBlock = ConstU32<1>;
	#[cfg(feature = "runtime-benchmarks")]
	type MaxBackersPerValidator = MaxNominatorRewardedPerValidator;
	type WeightInfo = weights::pallet_fast_unstake::WeightInfo<Runtime>;
}

parameter_types! {
	pub const ProposalBond: Permill = Permill::from_percent(5);
	pub const ProposalBondMinimum: Balance = 2000 * CENTS;
	pub const ProposalBondMaximum: Balance = 1 * GRAND;
	pub const SpendPeriod: BlockNumber = 6 * DAYS;
	pub const Burn: Permill = Permill::from_perthousand(2);
	pub const TreasuryPalletId: PalletId = PalletId(*b"py/trsry");

	pub const TipCountdown: BlockNumber = 1 * DAYS;
	pub const TipFindersFee: Percent = Percent::from_percent(20);
	pub const TipReportDepositBase: Balance = 100 * CENTS;
	pub const DataDepositPerByte: Balance = 1 * CENTS;
	pub const MaxApprovals: u32 = 100;
	pub const MaxAuthorities: u32 = 100_000;
	pub const MaxKeys: u32 = 10_000;
	pub const MaxPeerInHeartbeats: u32 = 10_000;
}

impl pallet_treasury::Config for Runtime {
	type PalletId = TreasuryPalletId;
	type Currency = Balances;
	type ApproveOrigin = EitherOfDiverse<EnsureRoot<AccountId>, Treasurer>;
	type RejectOrigin = EitherOfDiverse<EnsureRoot<AccountId>, Treasurer>;
	type RuntimeEvent = RuntimeEvent;
	type OnSlash = Treasury;
	type ProposalBond = ProposalBond;
	type ProposalBondMinimum = ProposalBondMinimum;
	type ProposalBondMaximum = ProposalBondMaximum;
	type SpendPeriod = SpendPeriod;
	type Burn = Burn;
	type BurnDestination = ();
	type MaxApprovals = MaxApprovals;
	type WeightInfo = weights::pallet_treasury::WeightInfo<Runtime>;
	type SpendFunds = ();
	type SpendOrigin = TreasurySpender;
}

impl pallet_offences::Config for Runtime {
	type RuntimeEvent = RuntimeEvent;
	type IdentificationTuple = pallet_session::historical::IdentificationTuple<Self>;
	type OnOffenceHandler = Staking;
}

impl pallet_authority_discovery::Config for Runtime {
	type MaxAuthorities = MaxAuthorities;
}

parameter_types! {
	pub const NposSolutionPriority: TransactionPriority = TransactionPriority::max_value() / 2;
	pub const ImOnlineUnsignedPriority: TransactionPriority = TransactionPriority::max_value();
}

impl pallet_im_online::Config for Runtime {
	type AuthorityId = ImOnlineId;
	type RuntimeEvent = RuntimeEvent;
	type ValidatorSet = Historical;
	type NextSessionRotation = Babe;
	type ReportUnresponsiveness = Offences;
	type UnsignedPriority = ImOnlineUnsignedPriority;
	type WeightInfo = weights::pallet_im_online::WeightInfo<Runtime>;
	type MaxKeys = MaxKeys;
	type MaxPeerInHeartbeats = MaxPeerInHeartbeats;
}

parameter_types! {
	pub const MaxSetIdSessionEntries: u32 = BondingDuration::get() * SessionsPerEra::get();
}

impl pallet_grandpa::Config for Runtime {
	type RuntimeEvent = RuntimeEvent;

	type WeightInfo = ();
	type MaxAuthorities = MaxAuthorities;
	type MaxNominators = MaxNominatorRewardedPerValidator;
	type MaxSetIdSessionEntries = MaxSetIdSessionEntries;

	type KeyOwnerProof = <Historical as KeyOwnerProofSystem<(KeyTypeId, GrandpaId)>>::Proof;

	type EquivocationReportSystem =
		pallet_grandpa::EquivocationReportSystem<Self, Offences, Historical, ReportLongevity>;
}

/// Submits a transaction with the node's public and signature type. Adheres to the signed extension
/// format of the chain.
impl<LocalCall> frame_system::offchain::CreateSignedTransaction<LocalCall> for Runtime
where
	RuntimeCall: From<LocalCall>,
{
	fn create_transaction<C: frame_system::offchain::AppCrypto<Self::Public, Self::Signature>>(
		call: RuntimeCall,
		public: <Signature as Verify>::Signer,
		account: AccountId,
		nonce: <Runtime as frame_system::Config>::Nonce,
	) -> Option<(RuntimeCall, <UncheckedExtrinsic as ExtrinsicT>::SignaturePayload)> {
		use sp_runtime::traits::StaticLookup;
		// take the biggest period possible.
		let period =
			BlockHashCount::get().checked_next_power_of_two().map(|c| c / 2).unwrap_or(2) as u64;

		let current_block = System::block_number()
			.saturated_into::<u64>()
			// The `System::block_number` is initialized with `n+1`,
			// so the actual block number is `n`.
			.saturating_sub(1);
		let tip = 0;
		let extra: SignedExtra = (
			frame_system::CheckNonZeroSender::<Runtime>::new(),
			frame_system::CheckSpecVersion::<Runtime>::new(),
			frame_system::CheckTxVersion::<Runtime>::new(),
			frame_system::CheckGenesis::<Runtime>::new(),
			frame_system::CheckMortality::<Runtime>::from(generic::Era::mortal(
				period,
				current_block,
			)),
			frame_system::CheckNonce::<Runtime>::from(nonce),
			frame_system::CheckWeight::<Runtime>::new(),
			pallet_transaction_payment::ChargeTransactionPayment::<Runtime>::from(tip),
		);
		let raw_payload = SignedPayload::new(call, extra)
			.map_err(|e| {
				log::warn!("Unable to create signed payload: {:?}", e);
			})
			.ok()?;
		let signature = raw_payload.using_encoded(|payload| C::sign(payload, public))?;
		let (call, extra, _) = raw_payload.deconstruct();
		let address = <Runtime as frame_system::Config>::Lookup::unlookup(account);
		Some((call, (address, signature, extra)))
	}
}

impl frame_system::offchain::SigningTypes for Runtime {
	type Public = <Signature as Verify>::Signer;
	type Signature = Signature;
}

impl<C> frame_system::offchain::SendTransactionTypes<C> for Runtime
where
	RuntimeCall: From<C>,
{
	type OverarchingCall = RuntimeCall;
	type Extrinsic = UncheckedExtrinsic;
}

parameter_types! {
	// Minimum 100 bytes/KSM deposited (1 CENT/byte)
	pub const BasicDeposit: Balance = 1000 * CENTS;       // 258 bytes on-chain
	pub const FieldDeposit: Balance = 250 * CENTS;        // 66 bytes on-chain
	pub const SubAccountDeposit: Balance = 200 * CENTS;   // 53 bytes on-chain
	pub const MaxSubAccounts: u32 = 100;
	pub const MaxAdditionalFields: u32 = 100;
	pub const MaxRegistrars: u32 = 20;
}

impl pallet_identity::Config for Runtime {
	type RuntimeEvent = RuntimeEvent;
	type Currency = Balances;
	type Slashed = ();
	type BasicDeposit = BasicDeposit;
	type FieldDeposit = FieldDeposit;
	type SubAccountDeposit = SubAccountDeposit;
	type MaxSubAccounts = MaxSubAccounts;
	type MaxAdditionalFields = MaxAdditionalFields;
	type MaxRegistrars = MaxRegistrars;
	type ForceOrigin = EitherOf<EnsureRoot<Self::AccountId>, GeneralAdmin>;
	type RegistrarOrigin = EitherOf<EnsureRoot<Self::AccountId>, GeneralAdmin>;
	type WeightInfo = weights::pallet_identity::WeightInfo<Runtime>;
}

impl pallet_utility::Config for Runtime {
	type RuntimeEvent = RuntimeEvent;
	type RuntimeCall = RuntimeCall;
	type PalletsOrigin = OriginCaller;
	type WeightInfo = weights::pallet_utility::WeightInfo<Runtime>;
}

parameter_types! {
	// One storage item; key size is 32; value is size 4+4+16+32 bytes = 56 bytes.
	pub const DepositBase: Balance = deposit(1, 88);
	// Additional storage item size of 32 bytes.
	pub const DepositFactor: Balance = deposit(0, 32);
	pub const MaxSignatories: u32 = 100;
}

impl pallet_multisig::Config for Runtime {
	type RuntimeEvent = RuntimeEvent;
	type RuntimeCall = RuntimeCall;
	type Currency = Balances;
	type DepositBase = DepositBase;
	type DepositFactor = DepositFactor;
	type MaxSignatories = MaxSignatories;
	type WeightInfo = weights::pallet_multisig::WeightInfo<Runtime>;
}

parameter_types! {
	pub const ConfigDepositBase: Balance = 500 * CENTS;
	pub const FriendDepositFactor: Balance = 50 * CENTS;
	pub const MaxFriends: u16 = 9;
	pub const RecoveryDeposit: Balance = 500 * CENTS;
}

impl pallet_recovery::Config for Runtime {
	type RuntimeEvent = RuntimeEvent;
	type WeightInfo = ();
	type RuntimeCall = RuntimeCall;
	type Currency = Balances;
	type ConfigDepositBase = ConfigDepositBase;
	type FriendDepositFactor = FriendDepositFactor;
	type MaxFriends = MaxFriends;
	type RecoveryDeposit = RecoveryDeposit;
}

parameter_types! {
	pub const MinVestedTransfer: Balance = 100 * CENTS;
	pub UnvestedFundsAllowedWithdrawReasons: WithdrawReasons =
		WithdrawReasons::except(WithdrawReasons::TRANSFER | WithdrawReasons::RESERVE);
}

impl pallet_vesting::Config for Runtime {
	type RuntimeEvent = RuntimeEvent;
	type Currency = Balances;
	type BlockNumberToBalance = ConvertInto;
	type MinVestedTransfer = MinVestedTransfer;
	type WeightInfo = weights::pallet_vesting::WeightInfo<Runtime>;
	type UnvestedFundsAllowedWithdrawReasons = UnvestedFundsAllowedWithdrawReasons;
	const MAX_VESTING_SCHEDULES: u32 = 28;
}

impl pallet_sudo::Config for Runtime {
	type RuntimeEvent = RuntimeEvent;
	type RuntimeCall = RuntimeCall;
	type WeightInfo = weights::pallet_sudo::WeightInfo<Runtime>;
}

parameter_types! {
	// One storage item; key size 32, value size 8; .
	pub const ProxyDepositBase: Balance = deposit(1, 8);
	// Additional storage item size of 33 bytes.
	pub const ProxyDepositFactor: Balance = deposit(0, 33);
	pub const MaxProxies: u16 = 32;
	pub const AnnouncementDepositBase: Balance = deposit(1, 8);
	pub const AnnouncementDepositFactor: Balance = deposit(0, 66);
	pub const MaxPending: u16 = 32;
}

/// The type used to represent the kinds of proxying allowed.
#[derive(
	Copy,
	Clone,
	Eq,
	PartialEq,
	Ord,
	PartialOrd,
	Encode,
	Decode,
	RuntimeDebug,
	MaxEncodedLen,
	TypeInfo,
)]
pub enum ProxyType {
	Any,
	NonTransfer,
	Governance,
	Staking,
	SudoBalances,
	IdentityJudgement,
	CancelProxy,
	Auction,
	NominationPools,
}
impl Default for ProxyType {
	fn default() -> Self {
		Self::Any
	}
}
impl InstanceFilter<RuntimeCall> for ProxyType {
	fn filter(&self, c: &RuntimeCall) -> bool {
		match self {
			ProxyType::Any => true,
			ProxyType::NonTransfer => matches!(
				c,
				RuntimeCall::System(..) |
				RuntimeCall::Babe(..) |
				RuntimeCall::Timestamp(..) |
				RuntimeCall::Indices(pallet_indices::Call::claim{..}) |
				RuntimeCall::Indices(pallet_indices::Call::free{..}) |
				RuntimeCall::Indices(pallet_indices::Call::freeze{..}) |
				// Specifically omitting Indices `transfer`, `force_transfer`
				// Specifically omitting the entire Balances pallet
				RuntimeCall::Staking(..) |
				RuntimeCall::Session(..) |
				RuntimeCall::Grandpa(..) |
				RuntimeCall::ImOnline(..) |
				RuntimeCall::Utility(..) |
				RuntimeCall::Identity(..) |
				RuntimeCall::ConvictionVoting(..) |
				RuntimeCall::Referenda(..) |
				RuntimeCall::Whitelist(..) |
				RuntimeCall::Recovery(pallet_recovery::Call::as_recovered{..}) |
				RuntimeCall::Recovery(pallet_recovery::Call::vouch_recovery{..}) |
				RuntimeCall::Recovery(pallet_recovery::Call::claim_recovery{..}) |
				RuntimeCall::Recovery(pallet_recovery::Call::close_recovery{..}) |
				RuntimeCall::Recovery(pallet_recovery::Call::remove_recovery{..}) |
				RuntimeCall::Recovery(pallet_recovery::Call::cancel_recovered{..}) |
				// Specifically omitting Recovery `create_recovery`, `initiate_recovery`
				RuntimeCall::Vesting(pallet_vesting::Call::vest{..}) |
				RuntimeCall::Vesting(pallet_vesting::Call::vest_other{..}) |
				// Specifically omitting Vesting `vested_transfer`, and `force_vested_transfer`
				RuntimeCall::Scheduler(..) |
				// Specifically omitting Sudo pallet
				RuntimeCall::Proxy(..) |
				RuntimeCall::Multisig(..) |
				RuntimeCall::Registrar(paras_registrar::Call::register{..}) |
				RuntimeCall::Registrar(paras_registrar::Call::deregister{..}) |
				// Specifically omitting Registrar `swap`
				RuntimeCall::Registrar(paras_registrar::Call::reserve{..}) |
				RuntimeCall::Crowdloan(..) |
				RuntimeCall::Slots(..) |
				RuntimeCall::Auctions(..) | // Specifically omitting the entire XCM Pallet
				RuntimeCall::VoterList(..) |
				RuntimeCall::NominationPools(..) |
				RuntimeCall::FastUnstake(..)
			),
			ProxyType::Staking => {
				matches!(
					c,
					RuntimeCall::Staking(..) |
						RuntimeCall::Session(..) | RuntimeCall::Utility(..) |
						RuntimeCall::FastUnstake(..) |
						RuntimeCall::VoterList(..) |
						RuntimeCall::NominationPools(..)
				)
			},
			ProxyType::NominationPools => {
				matches!(c, RuntimeCall::NominationPools(..) | RuntimeCall::Utility(..))
			},
			ProxyType::SudoBalances => match c {
				RuntimeCall::Sudo(pallet_sudo::Call::sudo { call: ref x }) => {
					matches!(x.as_ref(), &RuntimeCall::Balances(..))
				},
				RuntimeCall::Utility(..) => true,
				_ => false,
			},
			ProxyType::Governance => matches!(
				c,
				// OpenGov calls
				RuntimeCall::ConvictionVoting(..) |
					RuntimeCall::Referenda(..) |
					RuntimeCall::Whitelist(..)
			),
			ProxyType::IdentityJudgement => matches!(
				c,
				RuntimeCall::Identity(pallet_identity::Call::provide_judgement { .. }) |
					RuntimeCall::Utility(..)
			),
			ProxyType::CancelProxy => {
				matches!(c, RuntimeCall::Proxy(pallet_proxy::Call::reject_announcement { .. }))
			},
			ProxyType::Auction => matches!(
				c,
				RuntimeCall::Auctions(..) |
					RuntimeCall::Crowdloan(..) |
					RuntimeCall::Registrar(..) |
					RuntimeCall::Slots(..)
			),
		}
	}
	fn is_superset(&self, o: &Self) -> bool {
		match (self, o) {
			(x, y) if x == y => true,
			(ProxyType::Any, _) => true,
			(_, ProxyType::Any) => false,
			(ProxyType::NonTransfer, _) => true,
			_ => false,
		}
	}
}

impl pallet_proxy::Config for Runtime {
	type RuntimeEvent = RuntimeEvent;
	type RuntimeCall = RuntimeCall;
	type Currency = Balances;
	type ProxyType = ProxyType;
	type ProxyDepositBase = ProxyDepositBase;
	type ProxyDepositFactor = ProxyDepositFactor;
	type MaxProxies = MaxProxies;
	type WeightInfo = weights::pallet_proxy::WeightInfo<Runtime>;
	type MaxPending = MaxPending;
	type CallHasher = BlakeTwo256;
	type AnnouncementDepositBase = AnnouncementDepositBase;
	type AnnouncementDepositFactor = AnnouncementDepositFactor;
}

impl parachains_origin::Config for Runtime {}

impl parachains_configuration::Config for Runtime {
	type WeightInfo = weights::runtime_parachains_configuration::WeightInfo<Runtime>;
}

impl parachains_shared::Config for Runtime {}

impl parachains_session_info::Config for Runtime {
	type ValidatorSet = Historical;
}

impl parachains_inclusion::Config for Runtime {
	type RuntimeEvent = RuntimeEvent;
	type DisputesHandler = ParasDisputes;
	type RewardValidators = parachains_reward_points::RewardValidatorsWithEraPoints<Runtime>;
	type MessageQueue = MessageQueue;
	type WeightInfo = weights::runtime_parachains_inclusion::WeightInfo<Runtime>;
}

parameter_types! {
	pub const ParasUnsignedPriority: TransactionPriority = TransactionPriority::max_value();
}

impl parachains_paras::Config for Runtime {
	type RuntimeEvent = RuntimeEvent;
	type WeightInfo = weights::runtime_parachains_paras::WeightInfo<Runtime>;
	type UnsignedPriority = ParasUnsignedPriority;
	type QueueFootprinter = ParaInclusion;
	type NextSessionRotation = Babe;
	type OnNewHead = ();
}

parameter_types! {
	/// Amount of weight that can be spent per block to service messages.
	///
	/// # WARNING
	///
	/// This is not a good value for para-chains since the `Scheduler` already uses up to 80% block weight.
	pub MessageQueueServiceWeight: Weight = Perbill::from_percent(20) * BlockWeights::get().max_block;
	pub const MessageQueueHeapSize: u32 = 128 * 1024;
	pub const MessageQueueMaxStale: u32 = 48;
}

/// Message processor to handle any messages that were enqueued into the `MessageQueue` pallet.
pub struct MessageProcessor;
impl ProcessMessage for MessageProcessor {
	type Origin = AggregateMessageOrigin;

	fn process_message(
		message: &[u8],
		origin: Self::Origin,
		meter: &mut WeightMeter,
		id: &mut [u8; 32],
	) -> Result<bool, ProcessMessageError> {
		let para = match origin {
			AggregateMessageOrigin::Ump(UmpQueueId::Para(para)) => para,
		};
		xcm_builder::ProcessXcmMessage::<
			Junction,
			xcm_executor::XcmExecutor<xcm_config::XcmConfig>,
			RuntimeCall,
		>::process_message(message, Junction::Parachain(para.into()), meter, id)
	}
}

impl pallet_message_queue::Config for Runtime {
	type RuntimeEvent = RuntimeEvent;
	type Size = u32;
	type HeapSize = MessageQueueHeapSize;
	type MaxStale = MessageQueueMaxStale;
	type ServiceWeight = MessageQueueServiceWeight;
	#[cfg(not(feature = "runtime-benchmarks"))]
	type MessageProcessor = MessageProcessor;
	#[cfg(feature = "runtime-benchmarks")]
	type MessageProcessor =
		pallet_message_queue::mock_helpers::NoopMessageProcessor<AggregateMessageOrigin>;
	type QueueChangeHandler = ParaInclusion;
	type QueuePausedQuery = ();
	type WeightInfo = weights::pallet_message_queue::WeightInfo<Runtime>;
}

impl parachains_dmp::Config for Runtime {}

impl parachains_hrmp::Config for Runtime {
	type RuntimeOrigin = RuntimeOrigin;
	type RuntimeEvent = RuntimeEvent;
	type ChannelManager = EnsureRoot<AccountId>;
	type Currency = Balances;
	type WeightInfo = weights::runtime_parachains_hrmp::WeightInfo<Self>;
}

impl parachains_paras_inherent::Config for Runtime {
	type WeightInfo = weights::runtime_parachains_paras_inherent::WeightInfo<Runtime>;
}

impl parachains_scheduler::Config for Runtime {
	type AssignmentProvider = ParaAssignmentProvider;
}

impl parachains_assigner_parachains::Config for Runtime {}

impl parachains_initializer::Config for Runtime {
	type Randomness = pallet_babe::RandomnessFromOneEpochAgo<Runtime>;
	type ForceOrigin = EnsureRoot<AccountId>;
	type WeightInfo = weights::runtime_parachains_initializer::WeightInfo<Runtime>;
}

impl paras_sudo_wrapper::Config for Runtime {}

parameter_types! {
	pub const PermanentSlotLeasePeriodLength: u32 = 26;
	pub const TemporarySlotLeasePeriodLength: u32 = 1;
	pub const MaxTemporarySlotPerLeasePeriod: u32 = 5;
}

impl assigned_slots::Config for Runtime {
	type RuntimeEvent = RuntimeEvent;
	type AssignSlotOrigin = EnsureRoot<AccountId>;
	type Leaser = Slots;
	type PermanentSlotLeasePeriodLength = PermanentSlotLeasePeriodLength;
	type TemporarySlotLeasePeriodLength = TemporarySlotLeasePeriodLength;
	type MaxTemporarySlotPerLeasePeriod = MaxTemporarySlotPerLeasePeriod;
	type WeightInfo = weights::runtime_common_assigned_slots::WeightInfo<Runtime>;
}

impl parachains_disputes::Config for Runtime {
	type RuntimeEvent = RuntimeEvent;
	type RewardValidators = parachains_reward_points::RewardValidatorsWithEraPoints<Runtime>;
	type SlashingHandler = parachains_slashing::SlashValidatorsForDisputes<ParasSlashing>;
	type WeightInfo = weights::runtime_parachains_disputes::WeightInfo<Runtime>;
}

impl parachains_slashing::Config for Runtime {
	type KeyOwnerProofSystem = Historical;
	type KeyOwnerProof =
		<Self::KeyOwnerProofSystem as KeyOwnerProofSystem<(KeyTypeId, ValidatorId)>>::Proof;
	type KeyOwnerIdentification = <Self::KeyOwnerProofSystem as KeyOwnerProofSystem<(
		KeyTypeId,
		ValidatorId,
	)>>::IdentificationTuple;
	type HandleReports = parachains_slashing::SlashingReportHandler<
		Self::KeyOwnerIdentification,
		Offences,
		ReportLongevity,
	>;
	type WeightInfo = weights::runtime_parachains_disputes_slashing::WeightInfo<Runtime>;
	type BenchmarkingConfig = parachains_slashing::BenchConfig<300>;
}

parameter_types! {
	pub const ParaDeposit: Balance = 2000 * CENTS;
	pub const RegistrarDataDepositPerByte: Balance = deposit(0, 1);
}

impl paras_registrar::Config for Runtime {
	type RuntimeOrigin = RuntimeOrigin;
	type RuntimeEvent = RuntimeEvent;
	type Currency = Balances;
	type OnSwap = (Crowdloan, Slots);
	type ParaDeposit = ParaDeposit;
	type DataDepositPerByte = RegistrarDataDepositPerByte;
	type WeightInfo = weights::runtime_common_paras_registrar::WeightInfo<Runtime>;
}

parameter_types! {
	pub const LeasePeriod: BlockNumber = 28 * DAYS;
}

impl slots::Config for Runtime {
	type RuntimeEvent = RuntimeEvent;
	type Currency = Balances;
	type Registrar = Registrar;
	type LeasePeriod = LeasePeriod;
	type LeaseOffset = ();
	type ForceOrigin = EitherOf<EnsureRoot<Self::AccountId>, LeaseAdmin>;
	type WeightInfo = weights::runtime_common_slots::WeightInfo<Runtime>;
}

parameter_types! {
	pub const CrowdloanId: PalletId = PalletId(*b"py/cfund");
	pub const SubmissionDeposit: Balance = 100 * 100 * CENTS;
	pub const MinContribution: Balance = 100 * CENTS;
	pub const RemoveKeysLimit: u32 = 500;
	// Allow 32 bytes for an additional memo to a crowdloan.
	pub const MaxMemoLength: u8 = 32;
}

impl crowdloan::Config for Runtime {
	type RuntimeEvent = RuntimeEvent;
	type PalletId = CrowdloanId;
	type SubmissionDeposit = SubmissionDeposit;
	type MinContribution = MinContribution;
	type RemoveKeysLimit = RemoveKeysLimit;
	type Registrar = Registrar;
	type Auctioneer = Auctions;
	type MaxMemoLength = MaxMemoLength;
	type WeightInfo = weights::runtime_common_crowdloan::WeightInfo<Runtime>;
}

parameter_types! {
	// The average auction is 7 days long, so this will be 70% for ending period.
	// 5 Days = 72000 Blocks @ 6 sec per block
	pub const EndingPeriod: BlockNumber = 5 * DAYS;
	// ~ 1000 samples per day -> ~ 20 blocks per sample -> 2 minute samples
	pub const SampleLength: BlockNumber = 2 * MINUTES;
}

impl auctions::Config for Runtime {
	type RuntimeEvent = RuntimeEvent;
	type Leaser = Slots;
	type Registrar = Registrar;
	type EndingPeriod = EndingPeriod;
	type SampleLength = SampleLength;
	type Randomness = pallet_babe::RandomnessFromOneEpochAgo<Runtime>;
	type InitiateOrigin = EitherOf<EnsureRoot<Self::AccountId>, AuctionAdmin>;
	type WeightInfo = weights::runtime_common_auctions::WeightInfo<Runtime>;
}

parameter_types! {
	pub const PoolsPalletId: PalletId = PalletId(*b"py/nopls");
	pub const MaxPointsToBalance: u8 = 10;
}

impl pallet_nomination_pools::Config for Runtime {
	type RuntimeEvent = RuntimeEvent;
	type WeightInfo = weights::pallet_nomination_pools::WeightInfo<Self>;
	type Currency = Balances;
	type RewardCounter = FixedU128;
	type BalanceToU256 = BalanceToU256;
	type U256ToBalance = U256ToBalance;
	type Staking = Staking;
	type PostUnbondingPoolsWindow = ConstU32<4>;
	type MaxMetadataLen = ConstU32<256>;
	// we use the same number of allowed unlocking chunks as with staking.
	type MaxUnbonding = <Self as pallet_staking::Config>::MaxUnlockingChunks;
	type PalletId = PoolsPalletId;
	type MaxPointsToBalance = MaxPointsToBalance;
}

parameter_types! {
	// The deposit configuration for the singed migration. Specially if you want to allow any signed account to do the migration (see `SignedFilter`, these deposits should be high)
	pub const MigrationSignedDepositPerItem: Balance = 1 * CENTS;
	pub const MigrationSignedDepositBase: Balance = 20 * CENTS * 100;
	pub const MigrationMaxKeyLen: u32 = 512;
}

construct_runtime! {
	pub enum Runtime
	{
		// Basic stuff; balances is uncallable initially.
		System: frame_system::{Pallet, Call, Storage, Config<T>, Event<T>} = 0,

		// Babe must be before session.
		Babe: pallet_babe::{Pallet, Call, Storage, Config<T>, ValidateUnsigned} = 1,

		Timestamp: pallet_timestamp::{Pallet, Call, Storage, Inherent} = 2,
		Indices: pallet_indices::{Pallet, Call, Storage, Config<T>, Event<T>} = 3,
		Balances: pallet_balances::{Pallet, Call, Storage, Config<T>, Event<T>} = 4,
		TransactionPayment: pallet_transaction_payment::{Pallet, Storage, Event<T>} = 26,

		// Consensus support.
		// Authorship must be before session in order to note author in the correct session and era
		// for im-online and staking.
		Authorship: pallet_authorship::{Pallet, Storage} = 5,
		Staking: pallet_staking::{Pallet, Call, Storage, Config<T>, Event<T>} = 6,
		Offences: pallet_offences::{Pallet, Storage, Event} = 7,
		Historical: session_historical::{Pallet} = 27,

		// BEEFY Bridges support.
		Beefy: pallet_beefy::{Pallet, Call, Storage, Config<T>, ValidateUnsigned} = 200,
		// MMR leaf construction must be before session in order to have leaf contents
		// refer to block<N-1> consistently. see substrate issue #11797 for details.
		Mmr: pallet_mmr::{Pallet, Storage} = 201,
		BeefyMmrLeaf: pallet_beefy_mmr::{Pallet, Storage} = 202,

		Session: pallet_session::{Pallet, Call, Storage, Event, Config<T>} = 8,
		Grandpa: pallet_grandpa::{Pallet, Call, Storage, Config<T>, Event, ValidateUnsigned} = 10,
		ImOnline: pallet_im_online::{Pallet, Call, Storage, Event<T>, ValidateUnsigned, Config<T>} = 11,
		AuthorityDiscovery: pallet_authority_discovery::{Pallet, Config<T>} = 12,

		// Utility module.
		Utility: pallet_utility::{Pallet, Call, Event} = 16,

		// Less simple identity module.
		Identity: pallet_identity::{Pallet, Call, Storage, Event<T>} = 17,

		// Social recovery module.
		Recovery: pallet_recovery::{Pallet, Call, Storage, Event<T>} = 18,

		// Vesting. Usable initially, but removed once all vesting is finished.
		Vesting: pallet_vesting::{Pallet, Call, Storage, Event<T>, Config<T>} = 19,

		// System scheduler.
		Scheduler: pallet_scheduler::{Pallet, Call, Storage, Event<T>} = 20,

		// Preimage registrar.
		Preimage: pallet_preimage::{Pallet, Call, Storage, Event<T>, HoldReason} = 28,

		// Sudo.
		Sudo: pallet_sudo::{Pallet, Call, Storage, Event<T>, Config<T>} = 21,

		// Proxy module. Late addition.
		Proxy: pallet_proxy::{Pallet, Call, Storage, Event<T>} = 22,

		// Multisig module. Late addition.
		Multisig: pallet_multisig::{Pallet, Call, Storage, Event<T>} = 23,

		// Election pallet. Only works with staking, but placed here to maintain indices.
		ElectionProviderMultiPhase: pallet_election_provider_multi_phase::{Pallet, Call, Storage, Event<T>, ValidateUnsigned} = 24,

		// Provides a semi-sorted list of nominators for staking.
		VoterList: pallet_bags_list::<Instance1>::{Pallet, Call, Storage, Event<T>} = 25,

		// Nomination pools for staking.
		NominationPools: pallet_nomination_pools::{Pallet, Call, Storage, Event<T>, Config<T>} = 29,

		// Fast unstake pallet: extension to staking.
		FastUnstake: pallet_fast_unstake = 30,

		// OpenGov
		ConvictionVoting: pallet_conviction_voting::{Pallet, Call, Storage, Event<T>} = 31,
		Referenda: pallet_referenda::{Pallet, Call, Storage, Event<T>} = 32,
		Origins: pallet_custom_origins::{Origin} = 35,
		Whitelist: pallet_whitelist::{Pallet, Call, Storage, Event<T>} = 36,

		// Treasury
		Treasury: pallet_treasury::{Pallet, Call, Storage, Config<T>, Event<T>} = 37,

		// Parachains pallets. Start indices at 40 to leave room.
		ParachainsOrigin: parachains_origin::{Pallet, Origin} = 41,
		Configuration: parachains_configuration::{Pallet, Call, Storage, Config<T>} = 42,
		ParasShared: parachains_shared::{Pallet, Call, Storage} = 43,
		ParaInclusion: parachains_inclusion::{Pallet, Call, Storage, Event<T>} = 44,
		ParaInherent: parachains_paras_inherent::{Pallet, Call, Storage, Inherent} = 45,
		ParaScheduler: parachains_scheduler::{Pallet, Storage} = 46,
		Paras: parachains_paras::{Pallet, Call, Storage, Event, Config<T>, ValidateUnsigned} = 47,
		Initializer: parachains_initializer::{Pallet, Call, Storage} = 48,
		Dmp: parachains_dmp::{Pallet, Storage} = 49,
		// RIP Ump 50
		Hrmp: parachains_hrmp::{Pallet, Call, Storage, Event<T>, Config<T>} = 51,
		ParaSessionInfo: parachains_session_info::{Pallet, Storage} = 52,
		ParasDisputes: parachains_disputes::{Pallet, Call, Storage, Event<T>} = 53,
		ParasSlashing: parachains_slashing::{Pallet, Call, Storage, ValidateUnsigned} = 54,
		ParaAssignmentProvider: parachains_assigner_parachains::{Pallet, Storage} = 55,

		// Parachain Onboarding Pallets. Start indices at 60 to leave room.
		Registrar: paras_registrar::{Pallet, Call, Storage, Event<T>, Config<T>} = 60,
		Slots: slots::{Pallet, Call, Storage, Event<T>} = 61,
		ParasSudoWrapper: paras_sudo_wrapper::{Pallet, Call} = 62,
		Auctions: auctions::{Pallet, Call, Storage, Event<T>} = 63,
		Crowdloan: crowdloan::{Pallet, Call, Storage, Event<T>} = 64,
		AssignedSlots: assigned_slots::{Pallet, Call, Storage, Event<T>, Config<T>} = 65,

		// Pallet for sending XCM.
		XcmPallet: pallet_xcm::{Pallet, Call, Storage, Event<T>, Origin, Config<T>} = 99,

		// Generalized message queue
		MessageQueue: pallet_message_queue::{Pallet, Call, Storage, Event<T>} = 100,
	}
}

/// The address format for describing accounts.
pub type Address = sp_runtime::MultiAddress<AccountId, ()>;
/// Block header type as expected by this runtime.
pub type Header = generic::Header<BlockNumber, BlakeTwo256>;
/// Block type as expected by this runtime.
pub type Block = generic::Block<Header, UncheckedExtrinsic>;
/// A Block signed with a Justification
pub type SignedBlock = generic::SignedBlock<Block>;
/// `BlockId` type as expected by this runtime.
pub type BlockId = generic::BlockId<Block>;
/// The `SignedExtension` to the basic transaction logic.
pub type SignedExtra = (
	frame_system::CheckNonZeroSender<Runtime>,
	frame_system::CheckSpecVersion<Runtime>,
	frame_system::CheckTxVersion<Runtime>,
	frame_system::CheckGenesis<Runtime>,
	frame_system::CheckMortality<Runtime>,
	frame_system::CheckNonce<Runtime>,
	frame_system::CheckWeight<Runtime>,
	pallet_transaction_payment::ChargeTransactionPayment<Runtime>,
);

pub struct NominationPoolsMigrationV4OldPallet;
impl Get<Perbill> for NominationPoolsMigrationV4OldPallet {
	fn get() -> Perbill {
		Perbill::from_percent(100)
	}
}

/// All migrations that will run on the next runtime upgrade.
///
/// This contains the combined migrations of the last 10 releases. It allows to skip runtime
/// upgrades in case governance decides to do so. THE ORDER IS IMPORTANT.
pub type Migrations = migrations::Unreleased;

/// The runtime migrations per release.
#[allow(deprecated, missing_docs)]
pub mod migrations {
	use super::*;

	/// Upgrade Session keys to include BEEFY key.
	/// When this is removed, should also remove `OldSessionKeys`.
	pub struct UpgradeSessionKeys;
	impl frame_support::traits::OnRuntimeUpgrade for UpgradeSessionKeys {
		fn on_runtime_upgrade() -> Weight {
			Session::upgrade_keys::<OldSessionKeys, _>(transform_session_keys);
			Perbill::from_percent(50) * BlockWeights::get().max_block
		}
	}

	/// Unreleased migrations. Add new ones here:
	pub type Unreleased = (
		pallet_im_online::migration::v1::Migration<Runtime>,
		parachains_configuration::migration::v7::MigrateToV7<Runtime>,
		assigned_slots::migration::v1::VersionCheckedMigrateToV1<Runtime>,
		parachains_scheduler::migration::v1::MigrateToV1<Runtime>,
		parachains_configuration::migration::v8::MigrateToV8<Runtime>,
		UpgradeSessionKeys,
		parachains_configuration::migration::v9::MigrateToV9<Runtime>,
		paras_registrar::migration::VersionCheckedMigrateToV1<Runtime, ()>,
		pallet_referenda::migration::v1::MigrateV0ToV1<Runtime, ()>,
	);
}

/// Unchecked extrinsic type as expected by this runtime.
pub type UncheckedExtrinsic =
	generic::UncheckedExtrinsic<Address, RuntimeCall, Signature, SignedExtra>;
/// Executive: handles dispatch to the various modules.
pub type Executive = frame_executive::Executive<
	Runtime,
	Block,
	frame_system::ChainContext<Runtime>,
	Runtime,
	AllPalletsWithSystem,
	Migrations,
>;
/// The payload being signed in transactions.
pub type SignedPayload = generic::SignedPayload<RuntimeCall, SignedExtra>;

#[cfg(feature = "runtime-benchmarks")]
mod benches {
	frame_benchmarking::define_benchmarks!(
		// Polkadot
		// NOTE: Make sure to prefix these with `runtime_common::` so
		// the that path resolves correctly in the generated file.
		[runtime_common::assigned_slots, AssignedSlots]
		[runtime_common::auctions, Auctions]
		[runtime_common::crowdloan, Crowdloan]
		[runtime_common::paras_registrar, Registrar]
		[runtime_common::slots, Slots]
		[runtime_parachains::configuration, Configuration]
		[runtime_parachains::disputes, ParasDisputes]
		[runtime_parachains::disputes::slashing, ParasSlashing]
		[runtime_parachains::hrmp, Hrmp]
		[runtime_parachains::inclusion, ParaInclusion]
		[runtime_parachains::initializer, Initializer]
		[runtime_parachains::paras, Paras]
		[runtime_parachains::paras_inherent, ParaInherent]
		// Substrate
		[pallet_bags_list, VoterList]
		[pallet_balances, Balances]
		[pallet_conviction_voting, ConvictionVoting]
		[pallet_election_provider_multi_phase, ElectionProviderMultiPhase]
		[frame_election_provider_support, ElectionProviderBench::<Runtime>]
		[pallet_fast_unstake, FastUnstake]
		[pallet_identity, Identity]
		[pallet_im_online, ImOnline]
		[pallet_indices, Indices]
		[pallet_message_queue, MessageQueue]
		[pallet_multisig, Multisig]
		[pallet_nomination_pools, NominationPoolsBench::<Runtime>]
		[pallet_offences, OffencesBench::<Runtime>]
		[pallet_preimage, Preimage]
		[pallet_proxy, Proxy]
		[pallet_recovery, Recovery]
		[pallet_referenda, Referenda]
		[pallet_scheduler, Scheduler]
		[pallet_session, SessionBench::<Runtime>]
		[pallet_staking, Staking]
		[pallet_sudo, Sudo]
		[frame_system, SystemBench::<Runtime>]
		[pallet_timestamp, Timestamp]
		[pallet_treasury, Treasury]
		[pallet_utility, Utility]
		[pallet_vesting, Vesting]
		[pallet_whitelist, Whitelist]
		// XCM
		[pallet_xcm, XcmPallet]
		// NOTE: Make sure you point to the individual modules below.
		[pallet_xcm_benchmarks::fungible, XcmBalances]
		[pallet_xcm_benchmarks::generic, XcmGeneric]
	);
}

sp_api::impl_runtime_apis! {
	impl sp_api::Core<Block> for Runtime {
		fn version() -> RuntimeVersion {
			VERSION
		}

		fn execute_block(block: Block) {
			Executive::execute_block(block);
		}

		fn initialize_block(header: &<Block as BlockT>::Header) {
			Executive::initialize_block(header)
		}
	}

	impl sp_api::Metadata<Block> for Runtime {
		fn metadata() -> OpaqueMetadata {
			OpaqueMetadata::new(Runtime::metadata().into())
		}

		fn metadata_at_version(version: u32) -> Option<OpaqueMetadata> {
			Runtime::metadata_at_version(version)
		}

		fn metadata_versions() -> sp_std::vec::Vec<u32> {
			Runtime::metadata_versions()
		}
	}

	impl block_builder_api::BlockBuilder<Block> for Runtime {
		fn apply_extrinsic(extrinsic: <Block as BlockT>::Extrinsic) -> ApplyExtrinsicResult {
			Executive::apply_extrinsic(extrinsic)
		}

		fn finalize_block() -> <Block as BlockT>::Header {
			Executive::finalize_block()
		}

		fn inherent_extrinsics(data: inherents::InherentData) -> Vec<<Block as BlockT>::Extrinsic> {
			data.create_extrinsics()
		}

		fn check_inherents(
			block: Block,
			data: inherents::InherentData,
		) -> inherents::CheckInherentsResult {
			data.check_extrinsics(&block)
		}
	}

	impl tx_pool_api::runtime_api::TaggedTransactionQueue<Block> for Runtime {
		fn validate_transaction(
			source: TransactionSource,
			tx: <Block as BlockT>::Extrinsic,
			block_hash: <Block as BlockT>::Hash,
		) -> TransactionValidity {
			Executive::validate_transaction(source, tx, block_hash)
		}
	}

	impl offchain_primitives::OffchainWorkerApi<Block> for Runtime {
		fn offchain_worker(header: &<Block as BlockT>::Header) {
			Executive::offchain_worker(header)
		}
	}

	#[api_version(7)]
	impl primitives::runtime_api::ParachainHost<Block, Hash, BlockNumber> for Runtime {
		fn validators() -> Vec<ValidatorId> {
			parachains_runtime_api_impl::validators::<Runtime>()
		}

		fn validator_groups() -> (Vec<Vec<ValidatorIndex>>, GroupRotationInfo<BlockNumber>) {
			parachains_runtime_api_impl::validator_groups::<Runtime>()
		}

		fn availability_cores() -> Vec<CoreState<Hash, BlockNumber>> {
			parachains_runtime_api_impl::availability_cores::<Runtime>()
		}

		fn persisted_validation_data(para_id: ParaId, assumption: OccupiedCoreAssumption)
			-> Option<PersistedValidationData<Hash, BlockNumber>> {
			parachains_runtime_api_impl::persisted_validation_data::<Runtime>(para_id, assumption)
		}

		fn assumed_validation_data(
			para_id: ParaId,
			expected_persisted_validation_data_hash: Hash,
		) -> Option<(PersistedValidationData<Hash, BlockNumber>, ValidationCodeHash)> {
			parachains_runtime_api_impl::assumed_validation_data::<Runtime>(
				para_id,
				expected_persisted_validation_data_hash,
			)
		}

		fn check_validation_outputs(
			para_id: ParaId,
			outputs: primitives::CandidateCommitments,
		) -> bool {
			parachains_runtime_api_impl::check_validation_outputs::<Runtime>(para_id, outputs)
		}

		fn session_index_for_child() -> SessionIndex {
			parachains_runtime_api_impl::session_index_for_child::<Runtime>()
		}

		fn validation_code(para_id: ParaId, assumption: OccupiedCoreAssumption)
			-> Option<ValidationCode> {
			parachains_runtime_api_impl::validation_code::<Runtime>(para_id, assumption)
		}

		fn candidate_pending_availability(para_id: ParaId) -> Option<CommittedCandidateReceipt<Hash>> {
			parachains_runtime_api_impl::candidate_pending_availability::<Runtime>(para_id)
		}

		fn candidate_events() -> Vec<CandidateEvent<Hash>> {
			parachains_runtime_api_impl::candidate_events::<Runtime, _>(|ev| {
				match ev {
					RuntimeEvent::ParaInclusion(ev) => {
						Some(ev)
					}
					_ => None,
				}
			})
		}

		fn session_info(index: SessionIndex) -> Option<SessionInfo> {
			parachains_runtime_api_impl::session_info::<Runtime>(index)
		}

		fn session_executor_params(session_index: SessionIndex) -> Option<ExecutorParams> {
			parachains_runtime_api_impl::session_executor_params::<Runtime>(session_index)
		}

		fn dmq_contents(recipient: ParaId) -> Vec<InboundDownwardMessage<BlockNumber>> {
			parachains_runtime_api_impl::dmq_contents::<Runtime>(recipient)
		}

		fn inbound_hrmp_channels_contents(
			recipient: ParaId
		) -> BTreeMap<ParaId, Vec<InboundHrmpMessage<BlockNumber>>> {
			parachains_runtime_api_impl::inbound_hrmp_channels_contents::<Runtime>(recipient)
		}

		fn validation_code_by_hash(hash: ValidationCodeHash) -> Option<ValidationCode> {
			parachains_runtime_api_impl::validation_code_by_hash::<Runtime>(hash)
		}

		fn on_chain_votes() -> Option<ScrapedOnChainVotes<Hash>> {
			parachains_runtime_api_impl::on_chain_votes::<Runtime>()
		}

		fn submit_pvf_check_statement(
			stmt: PvfCheckStatement,
			signature: ValidatorSignature,
		) {
			parachains_runtime_api_impl::submit_pvf_check_statement::<Runtime>(stmt, signature)
		}

		fn pvfs_require_precheck() -> Vec<ValidationCodeHash> {
			parachains_runtime_api_impl::pvfs_require_precheck::<Runtime>()
		}

		fn validation_code_hash(para_id: ParaId, assumption: OccupiedCoreAssumption)
			-> Option<ValidationCodeHash>
		{
			parachains_runtime_api_impl::validation_code_hash::<Runtime>(para_id, assumption)
		}

		fn disputes() -> Vec<(SessionIndex, CandidateHash, DisputeState<BlockNumber>)> {
			parachains_runtime_api_impl::get_session_disputes::<Runtime>()
		}

		fn unapplied_slashes(
		) -> Vec<(SessionIndex, CandidateHash, slashing::PendingSlashes)> {
			parachains_runtime_api_impl::unapplied_slashes::<Runtime>()
		}

		fn key_ownership_proof(
			validator_id: ValidatorId,
		) -> Option<slashing::OpaqueKeyOwnershipProof> {
			use parity_scale_codec::Encode;

			Historical::prove((PARACHAIN_KEY_TYPE_ID, validator_id))
				.map(|p| p.encode())
				.map(slashing::OpaqueKeyOwnershipProof::new)
		}

		fn submit_report_dispute_lost(
			dispute_proof: slashing::DisputeProof,
			key_ownership_proof: slashing::OpaqueKeyOwnershipProof,
		) -> Option<()> {
			parachains_runtime_api_impl::submit_unsigned_slashing_report::<Runtime>(
				dispute_proof,
				key_ownership_proof,
			)
		}

		fn minimum_backing_votes() -> u32 {
			parachains_runtime_api_impl::minimum_backing_votes::<Runtime>()
		}

		fn para_backing_state(para_id: ParaId) -> Option<primitives::async_backing::BackingState> {
			parachains_runtime_api_impl::backing_state::<Runtime>(para_id)
		}

		fn async_backing_params() -> primitives::AsyncBackingParams {
			parachains_runtime_api_impl::async_backing_params::<Runtime>()
		}
	}

	impl beefy_primitives::BeefyApi<Block, BeefyId> for Runtime {
		fn beefy_genesis() -> Option<BlockNumber> {
			Beefy::genesis_block()
		}

		fn validator_set() -> Option<beefy_primitives::ValidatorSet<BeefyId>> {
			Beefy::validator_set()
		}

		fn submit_report_equivocation_unsigned_extrinsic(
			equivocation_proof: beefy_primitives::EquivocationProof<
				BlockNumber,
				BeefyId,
				BeefySignature,
			>,
			key_owner_proof: beefy_primitives::OpaqueKeyOwnershipProof,
		) -> Option<()> {
			let key_owner_proof = key_owner_proof.decode()?;

			Beefy::submit_unsigned_equivocation_report(
				equivocation_proof,
				key_owner_proof,
			)
		}

		fn generate_key_ownership_proof(
			_set_id: beefy_primitives::ValidatorSetId,
			authority_id: BeefyId,
		) -> Option<beefy_primitives::OpaqueKeyOwnershipProof> {
			use parity_scale_codec::Encode;

			Historical::prove((beefy_primitives::KEY_TYPE, authority_id))
				.map(|p| p.encode())
				.map(beefy_primitives::OpaqueKeyOwnershipProof::new)
		}
	}

	impl mmr::MmrApi<Block, Hash, BlockNumber> for Runtime {
		fn mmr_root() -> Result<mmr::Hash, mmr::Error> {
			Ok(Mmr::mmr_root())
		}

		fn mmr_leaf_count() -> Result<mmr::LeafIndex, mmr::Error> {
			Ok(Mmr::mmr_leaves())
		}

		fn generate_proof(
			block_numbers: Vec<BlockNumber>,
			best_known_block_number: Option<BlockNumber>,
		) -> Result<(Vec<mmr::EncodableOpaqueLeaf>, mmr::Proof<mmr::Hash>), mmr::Error> {
			Mmr::generate_proof(block_numbers, best_known_block_number).map(
				|(leaves, proof)| {
					(
						leaves
							.into_iter()
							.map(|leaf| mmr::EncodableOpaqueLeaf::from_leaf(&leaf))
							.collect(),
						proof,
					)
				},
			)
		}

		fn verify_proof(leaves: Vec<mmr::EncodableOpaqueLeaf>, proof: mmr::Proof<mmr::Hash>)
			-> Result<(), mmr::Error>
		{
			let leaves = leaves.into_iter().map(|leaf|
				leaf.into_opaque_leaf()
				.try_decode()
				.ok_or(mmr::Error::Verify)).collect::<Result<Vec<mmr::Leaf>, mmr::Error>>()?;
			Mmr::verify_leaves(leaves, proof)
		}

		fn verify_proof_stateless(
			root: mmr::Hash,
			leaves: Vec<mmr::EncodableOpaqueLeaf>,
			proof: mmr::Proof<mmr::Hash>
		) -> Result<(), mmr::Error> {
			let nodes = leaves.into_iter().map(|leaf|mmr::DataOrHash::Data(leaf.into_opaque_leaf())).collect();
			pallet_mmr::verify_leaves_proof::<mmr::Hashing, _>(root, nodes, proof)
		}
	}

	impl pallet_beefy_mmr::BeefyMmrApi<Block, Hash> for RuntimeApi {
		fn authority_set_proof() -> beefy_primitives::mmr::BeefyAuthoritySet<Hash> {
			BeefyMmrLeaf::authority_set_proof()
		}

		fn next_authority_set_proof() -> beefy_primitives::mmr::BeefyNextAuthoritySet<Hash> {
			BeefyMmrLeaf::next_authority_set_proof()
		}
	}

	impl fg_primitives::GrandpaApi<Block> for Runtime {
		fn grandpa_authorities() -> Vec<(GrandpaId, u64)> {
			Grandpa::grandpa_authorities()
		}

		fn current_set_id() -> fg_primitives::SetId {
			Grandpa::current_set_id()
		}

		fn submit_report_equivocation_unsigned_extrinsic(
			equivocation_proof: fg_primitives::EquivocationProof<
				<Block as BlockT>::Hash,
				sp_runtime::traits::NumberFor<Block>,
			>,
			key_owner_proof: fg_primitives::OpaqueKeyOwnershipProof,
		) -> Option<()> {
			let key_owner_proof = key_owner_proof.decode()?;

			Grandpa::submit_unsigned_equivocation_report(
				equivocation_proof,
				key_owner_proof,
			)
		}

		fn generate_key_ownership_proof(
			_set_id: fg_primitives::SetId,
			authority_id: fg_primitives::AuthorityId,
		) -> Option<fg_primitives::OpaqueKeyOwnershipProof> {
			use parity_scale_codec::Encode;

			Historical::prove((fg_primitives::KEY_TYPE, authority_id))
				.map(|p| p.encode())
				.map(fg_primitives::OpaqueKeyOwnershipProof::new)
		}
	}

	impl babe_primitives::BabeApi<Block> for Runtime {
		fn configuration() -> babe_primitives::BabeConfiguration {
			let epoch_config = Babe::epoch_config().unwrap_or(BABE_GENESIS_EPOCH_CONFIG);
			babe_primitives::BabeConfiguration {
				slot_duration: Babe::slot_duration(),
				epoch_length: EpochDuration::get(),
				c: epoch_config.c,
				authorities: Babe::authorities().to_vec(),
				randomness: Babe::randomness(),
				allowed_slots: epoch_config.allowed_slots,
			}
		}

		fn current_epoch_start() -> babe_primitives::Slot {
			Babe::current_epoch_start()
		}

		fn current_epoch() -> babe_primitives::Epoch {
			Babe::current_epoch()
		}

		fn next_epoch() -> babe_primitives::Epoch {
			Babe::next_epoch()
		}

		fn generate_key_ownership_proof(
			_slot: babe_primitives::Slot,
			authority_id: babe_primitives::AuthorityId,
		) -> Option<babe_primitives::OpaqueKeyOwnershipProof> {
			use parity_scale_codec::Encode;

			Historical::prove((babe_primitives::KEY_TYPE, authority_id))
				.map(|p| p.encode())
				.map(babe_primitives::OpaqueKeyOwnershipProof::new)
		}

		fn submit_report_equivocation_unsigned_extrinsic(
			equivocation_proof: babe_primitives::EquivocationProof<<Block as BlockT>::Header>,
			key_owner_proof: babe_primitives::OpaqueKeyOwnershipProof,
		) -> Option<()> {
			let key_owner_proof = key_owner_proof.decode()?;

			Babe::submit_unsigned_equivocation_report(
				equivocation_proof,
				key_owner_proof,
			)
		}
	}

	impl authority_discovery_primitives::AuthorityDiscoveryApi<Block> for Runtime {
		fn authorities() -> Vec<AuthorityDiscoveryId> {
			parachains_runtime_api_impl::relevant_authority_ids::<Runtime>()
		}
	}

	impl sp_session::SessionKeys<Block> for Runtime {
		fn generate_session_keys(seed: Option<Vec<u8>>) -> Vec<u8> {
			SessionKeys::generate(seed)
		}

		fn decode_session_keys(
			encoded: Vec<u8>,
		) -> Option<Vec<(Vec<u8>, sp_core::crypto::KeyTypeId)>> {
			SessionKeys::decode_into_raw_public_keys(&encoded)
		}
	}

	impl frame_system_rpc_runtime_api::AccountNonceApi<Block, AccountId, Nonce> for Runtime {
		fn account_nonce(account: AccountId) -> Nonce {
			System::account_nonce(account)
		}
	}

	impl pallet_transaction_payment_rpc_runtime_api::TransactionPaymentApi<
		Block,
		Balance,
	> for Runtime {
		fn query_info(uxt: <Block as BlockT>::Extrinsic, len: u32) -> RuntimeDispatchInfo<Balance> {
			TransactionPayment::query_info(uxt, len)
		}
		fn query_fee_details(uxt: <Block as BlockT>::Extrinsic, len: u32) -> FeeDetails<Balance> {
			TransactionPayment::query_fee_details(uxt, len)
		}
		fn query_weight_to_fee(weight: Weight) -> Balance {
			TransactionPayment::weight_to_fee(weight)
		}
		fn query_length_to_fee(length: u32) -> Balance {
			TransactionPayment::length_to_fee(length)
		}
	}

	impl pallet_transaction_payment_rpc_runtime_api::TransactionPaymentCallApi<Block, Balance, RuntimeCall>
		for Runtime
	{
		fn query_call_info(call: RuntimeCall, len: u32) -> RuntimeDispatchInfo<Balance> {
			TransactionPayment::query_call_info(call, len)
		}
		fn query_call_fee_details(call: RuntimeCall, len: u32) -> FeeDetails<Balance> {
			TransactionPayment::query_call_fee_details(call, len)
		}
		fn query_weight_to_fee(weight: Weight) -> Balance {
			TransactionPayment::weight_to_fee(weight)
		}
		fn query_length_to_fee(length: u32) -> Balance {
			TransactionPayment::length_to_fee(length)
		}
	}

	impl pallet_nomination_pools_runtime_api::NominationPoolsApi<
		Block,
		AccountId,
		Balance,
	> for Runtime {
		fn pending_rewards(member: AccountId) -> Balance {
			NominationPools::api_pending_rewards(member).unwrap_or_default()
		}

		fn points_to_balance(pool_id: pallet_nomination_pools::PoolId, points: Balance) -> Balance {
			NominationPools::api_points_to_balance(pool_id, points)
		}

		fn balance_to_points(pool_id: pallet_nomination_pools::PoolId, new_funds: Balance) -> Balance {
			NominationPools::api_balance_to_points(pool_id, new_funds)
		}
	}

	impl pallet_staking_runtime_api::StakingApi<Block, Balance> for Runtime {
		fn nominations_quota(balance: Balance) -> u32 {
			Staking::api_nominations_quota(balance)
		}
	}

	#[cfg(feature = "try-runtime")]
	impl frame_try_runtime::TryRuntime<Block> for Runtime {
		fn on_runtime_upgrade(checks: frame_try_runtime::UpgradeCheckSelect) -> (Weight, Weight) {
			log::info!("try-runtime::on_runtime_upgrade westend.");
			let weight = Executive::try_runtime_upgrade(checks).unwrap();
			(weight, BlockWeights::get().max_block)
		}

		fn execute_block(
			block: Block,
			state_root_check: bool,
			signature_check: bool,
			select: frame_try_runtime::TryStateSelect,
		) -> Weight {
			// NOTE: intentional unwrap: we don't want to propagate the error backwards, and want to
			// have a backtrace here.
			Executive::try_execute_block(block, state_root_check, signature_check, select).unwrap()
		}
	}

	#[cfg(feature = "runtime-benchmarks")]
	impl frame_benchmarking::Benchmark<Block> for Runtime {
		fn benchmark_metadata(extra: bool) -> (
			Vec<frame_benchmarking::BenchmarkList>,
			Vec<frame_support::traits::StorageInfo>,
		) {
			use frame_benchmarking::{Benchmarking, BenchmarkList};
			use frame_support::traits::StorageInfoTrait;

			use pallet_session_benchmarking::Pallet as SessionBench;
			use pallet_offences_benchmarking::Pallet as OffencesBench;
			use pallet_election_provider_support_benchmarking::Pallet as ElectionProviderBench;
			use frame_system_benchmarking::Pallet as SystemBench;
			use pallet_nomination_pools_benchmarking::Pallet as NominationPoolsBench;

			type XcmBalances = pallet_xcm_benchmarks::fungible::Pallet::<Runtime>;
			type XcmGeneric = pallet_xcm_benchmarks::generic::Pallet::<Runtime>;

			let mut list = Vec::<BenchmarkList>::new();
			list_benchmarks!(list, extra);

			let storage_info = AllPalletsWithSystem::storage_info();
			return (list, storage_info)
		}

		fn dispatch_benchmark(
			config: frame_benchmarking::BenchmarkConfig,
		) -> Result<
			Vec<frame_benchmarking::BenchmarkBatch>,
			sp_runtime::RuntimeString,
		> {
			use frame_support::traits::WhitelistedStorageKeys;
			use frame_benchmarking::{Benchmarking, BenchmarkBatch, BenchmarkError};
			use sp_storage::TrackedStorageKey;
			// Trying to add benchmarks directly to some pallets caused cyclic dependency issues.
			// To get around that, we separated the benchmarks into its own crate.
			use pallet_session_benchmarking::Pallet as SessionBench;
			use pallet_offences_benchmarking::Pallet as OffencesBench;
			use pallet_election_provider_support_benchmarking::Pallet as ElectionProviderBench;
			use frame_system_benchmarking::Pallet as SystemBench;
			use pallet_nomination_pools_benchmarking::Pallet as NominationPoolsBench;

			impl pallet_session_benchmarking::Config for Runtime {}
			impl pallet_offences_benchmarking::Config for Runtime {}
			impl pallet_election_provider_support_benchmarking::Config for Runtime {}
			impl frame_system_benchmarking::Config for Runtime {}
			impl pallet_nomination_pools_benchmarking::Config for Runtime {}
			impl runtime_parachains::disputes::slashing::benchmarking::Config for Runtime {}

			use xcm::latest::{
				AssetId, Fungibility::*, InteriorLocation, Junction, Junctions::*,
				Asset, Assets, Location, NetworkId, Response,
			};
			use xcm_config::{AssetHub, TokenLocation};

			impl pallet_xcm_benchmarks::Config for Runtime {
				type XcmConfig = xcm_config::XcmConfig;
				type AccountIdConverter = xcm_config::LocationConverter;
<<<<<<< HEAD
				fn valid_destination() -> Result<Location, BenchmarkError> {
					Ok(Westmint::get())
=======
				fn valid_destination() -> Result<MultiLocation, BenchmarkError> {
					Ok(AssetHub::get())
>>>>>>> 14e5d233
				}
				fn worst_case_holding(_depositable_count: u32) -> Assets {
					// Westend only knows about WND.
					vec![Asset{
						id: AssetId(TokenLocation::get()),
						fun: Fungible(1_000_000 * UNITS),
					}].into()
				}
			}

			parameter_types! {
<<<<<<< HEAD
				pub TrustedTeleporter: Option<(Location, Asset)> = Some((
					Westmint::get(),
					Asset { fun: Fungible(1 * UNITS), id: AssetId(TokenLocation::get()) },
=======
				pub const TrustedTeleporter: Option<(MultiLocation, MultiAsset)> = Some((
					AssetHub::get(),
					MultiAsset { fun: Fungible(1 * UNITS), id: Concrete(TokenLocation::get()) },
>>>>>>> 14e5d233
				));
				pub const TrustedReserve: Option<(Location, Asset)> = None;
			}

			impl pallet_xcm_benchmarks::fungible::Config for Runtime {
				type TransactAsset = Balances;

				type CheckedAccount = xcm_config::LocalCheckAccount;
				type TrustedTeleporter = TrustedTeleporter;
				type TrustedReserve = TrustedReserve;

				fn get_multi_asset() -> Asset {
					Asset {
						id: AssetId(TokenLocation::get()),
						fun: Fungible(1 * UNITS),
					}
				}
			}

			impl pallet_xcm_benchmarks::generic::Config for Runtime {
				type RuntimeCall = RuntimeCall;

				fn worst_case_response() -> (u64, Response) {
					(0u64, Response::Version(Default::default()))
				}

				fn worst_case_asset_exchange() -> Result<(Assets, Assets), BenchmarkError> {
					// Westend doesn't support asset exchanges
					Err(BenchmarkError::Skip)
				}

				fn universal_alias() -> Result<(Location, Junction), BenchmarkError> {
					// The XCM executor of Westend doesn't have a configured `UniversalAliases`
					Err(BenchmarkError::Skip)
				}

<<<<<<< HEAD
				fn transact_origin_and_runtime_call() -> Result<(Location, RuntimeCall), BenchmarkError> {
					Ok((Westmint::get(), frame_system::Call::remark_with_event { remark: vec![] }.into()))
				}

				fn subscribe_origin() -> Result<Location, BenchmarkError> {
					Ok(Westmint::get())
				}

				fn claimable_asset() -> Result<(Location, Location, Assets), BenchmarkError> {
					let origin = Westmint::get();
					let assets: Assets = (AssetId(TokenLocation::get()), 1_000 * UNITS).into();
					let ticket = Location { parents: 0, interior: Here };
=======
				fn transact_origin_and_runtime_call() -> Result<(MultiLocation, RuntimeCall), BenchmarkError> {
					Ok((AssetHub::get(), frame_system::Call::remark_with_event { remark: vec![] }.into()))
				}

				fn subscribe_origin() -> Result<MultiLocation, BenchmarkError> {
					Ok(AssetHub::get())
				}

				fn claimable_asset() -> Result<(MultiLocation, MultiLocation, MultiAssets), BenchmarkError> {
					let origin = AssetHub::get();
					let assets: MultiAssets = (Concrete(TokenLocation::get()), 1_000 * UNITS).into();
					let ticket = MultiLocation { parents: 0, interior: Here };
>>>>>>> 14e5d233
					Ok((origin, ticket, assets))
				}

				fn unlockable_asset() -> Result<(Location, Location, Asset), BenchmarkError> {
					// Westend doesn't support asset locking
					Err(BenchmarkError::Skip)
				}

				fn export_message_origin_and_destination(
				) -> Result<(Location, NetworkId, InteriorLocation), BenchmarkError> {
					// Westend doesn't support exporting messages
					Err(BenchmarkError::Skip)
				}

				fn alias_origin() -> Result<(Location, Location), BenchmarkError> {
					// The XCM executor of Westend doesn't have a configured `Aliasers`
					Err(BenchmarkError::Skip)
				}
			}

			type XcmBalances = pallet_xcm_benchmarks::fungible::Pallet::<Runtime>;
			type XcmGeneric = pallet_xcm_benchmarks::generic::Pallet::<Runtime>;

			let whitelist: Vec<TrackedStorageKey> = AllPalletsWithSystem::whitelisted_storage_keys();

			let mut batches = Vec::<BenchmarkBatch>::new();
			let params = (&config, &whitelist);

			add_benchmarks!(params, batches);

			Ok(batches)
		}
	}

	impl sp_genesis_builder::GenesisBuilder<Block> for Runtime {
		fn create_default_config() -> Vec<u8> {
			create_default_config::<RuntimeGenesisConfig>()
		}

		fn build_config(config: Vec<u8>) -> sp_genesis_builder::Result {
			build_config::<RuntimeGenesisConfig>(config)
		}
	}
}

#[cfg(all(test, feature = "try-runtime"))]
mod remote_tests {
	use super::*;
	use frame_try_runtime::{runtime_decl_for_try_runtime::TryRuntime, UpgradeCheckSelect};
	use remote_externalities::{
		Builder, Mode, OfflineConfig, OnlineConfig, SnapshotConfig, Transport,
	};
	use std::env::var;

	#[tokio::test]
	async fn run_migrations() {
		if var("RUN_MIGRATION_TESTS").is_err() {
			return
		}

		sp_tracing::try_init_simple();
		let transport: Transport =
			var("WS").unwrap_or("wss://westend-rpc.polkadot.io:443".to_string()).into();
		let maybe_state_snapshot: Option<SnapshotConfig> = var("SNAP").map(|s| s.into()).ok();
		let mut ext = Builder::<Block>::default()
			.mode(if let Some(state_snapshot) = maybe_state_snapshot {
				Mode::OfflineOrElseOnline(
					OfflineConfig { state_snapshot: state_snapshot.clone() },
					OnlineConfig {
						transport,
						state_snapshot: Some(state_snapshot),
						..Default::default()
					},
				)
			} else {
				Mode::Online(OnlineConfig { transport, ..Default::default() })
			})
			.build()
			.await
			.unwrap();
		ext.execute_with(|| Runtime::on_runtime_upgrade(UpgradeCheckSelect::PreAndPost));
	}
}

mod clean_state_migration {
	use super::Runtime;
	use frame_support::{pallet_prelude::*, storage_alias, traits::OnRuntimeUpgrade};
	use pallet_state_trie_migration::MigrationLimits;

	#[cfg(not(feature = "std"))]
	use sp_std::prelude::*;

	#[storage_alias]
	type AutoLimits = StorageValue<StateTrieMigration, Option<MigrationLimits>, ValueQuery>;

	// Actual type of value is `MigrationTask<T>`, putting a dummy
	// one to avoid the trait constraint on T.
	// Since we only use `kill` it is fine.
	#[storage_alias]
	type MigrationProcess = StorageValue<StateTrieMigration, u32, ValueQuery>;

	#[storage_alias]
	type SignedMigrationMaxLimits = StorageValue<StateTrieMigration, MigrationLimits, OptionQuery>;

	/// Initialize an automatic migration process.
	pub struct CleanMigrate;

	impl OnRuntimeUpgrade for CleanMigrate {
		#[cfg(feature = "try-runtime")]
		fn pre_upgrade() -> Result<Vec<u8>, sp_runtime::TryRuntimeError> {
			Ok(Default::default())
		}

		fn on_runtime_upgrade() -> frame_support::weights::Weight {
			MigrationProcess::kill();
			AutoLimits::kill();
			SignedMigrationMaxLimits::kill();
			<Runtime as frame_system::Config>::DbWeight::get().writes(3)
		}

		#[cfg(feature = "try-runtime")]
		fn post_upgrade(_state: Vec<u8>) -> Result<(), sp_runtime::TryRuntimeError> {
			frame_support::ensure!(
				!AutoLimits::exists() && !SignedMigrationMaxLimits::exists(),
				"State migration clean.",
			);
			Ok(())
		}
	}
}<|MERGE_RESOLUTION|>--- conflicted
+++ resolved
@@ -2129,13 +2129,8 @@
 			impl pallet_xcm_benchmarks::Config for Runtime {
 				type XcmConfig = xcm_config::XcmConfig;
 				type AccountIdConverter = xcm_config::LocationConverter;
-<<<<<<< HEAD
 				fn valid_destination() -> Result<Location, BenchmarkError> {
-					Ok(Westmint::get())
-=======
-				fn valid_destination() -> Result<MultiLocation, BenchmarkError> {
 					Ok(AssetHub::get())
->>>>>>> 14e5d233
 				}
 				fn worst_case_holding(_depositable_count: u32) -> Assets {
 					// Westend only knows about WND.
@@ -2147,15 +2142,9 @@
 			}
 
 			parameter_types! {
-<<<<<<< HEAD
-				pub TrustedTeleporter: Option<(Location, Asset)> = Some((
-					Westmint::get(),
-					Asset { fun: Fungible(1 * UNITS), id: AssetId(TokenLocation::get()) },
-=======
-				pub const TrustedTeleporter: Option<(MultiLocation, MultiAsset)> = Some((
+				pub const TrustedTeleporter: Option<(Location, Asset)> = Some((
 					AssetHub::get(),
 					MultiAsset { fun: Fungible(1 * UNITS), id: Concrete(TokenLocation::get()) },
->>>>>>> 14e5d233
 				));
 				pub const TrustedReserve: Option<(Location, Asset)> = None;
 			}
@@ -2192,33 +2181,18 @@
 					Err(BenchmarkError::Skip)
 				}
 
-<<<<<<< HEAD
 				fn transact_origin_and_runtime_call() -> Result<(Location, RuntimeCall), BenchmarkError> {
-					Ok((Westmint::get(), frame_system::Call::remark_with_event { remark: vec![] }.into()))
+					Ok((AssetHub::get(), frame_system::Call::remark_with_event { remark: vec![] }.into()))
 				}
 
 				fn subscribe_origin() -> Result<Location, BenchmarkError> {
-					Ok(Westmint::get())
+					Ok(AssetHub::get())
 				}
 
 				fn claimable_asset() -> Result<(Location, Location, Assets), BenchmarkError> {
-					let origin = Westmint::get();
+					let origin = AssetHub::get();
 					let assets: Assets = (AssetId(TokenLocation::get()), 1_000 * UNITS).into();
 					let ticket = Location { parents: 0, interior: Here };
-=======
-				fn transact_origin_and_runtime_call() -> Result<(MultiLocation, RuntimeCall), BenchmarkError> {
-					Ok((AssetHub::get(), frame_system::Call::remark_with_event { remark: vec![] }.into()))
-				}
-
-				fn subscribe_origin() -> Result<MultiLocation, BenchmarkError> {
-					Ok(AssetHub::get())
-				}
-
-				fn claimable_asset() -> Result<(MultiLocation, MultiLocation, MultiAssets), BenchmarkError> {
-					let origin = AssetHub::get();
-					let assets: MultiAssets = (Concrete(TokenLocation::get()), 1_000 * UNITS).into();
-					let ticket = MultiLocation { parents: 0, interior: Here };
->>>>>>> 14e5d233
 					Ok((origin, ticket, assets))
 				}
 
