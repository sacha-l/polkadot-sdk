--- conflicted
+++ resolved
@@ -16,16 +16,8 @@
 
 //! Put implementations of functions from staging APIs here.
 
-<<<<<<< HEAD
-use crate::{configuration, initializer};
-use primitives::vstaging::ClientFeatures;
-
-/// Returns the current state of the client features.
-pub fn client_features<T: initializer::Config>() -> ClientFeatures {
-	<configuration::Pallet<T>>::config().client_features
-=======
-use crate::shared;
-use primitives::ValidatorIndex;
+use crate::{configuration, initializer, shared};
+use primitives::{vstaging::ClientFeatures, ValidatorIndex};
 use sp_std::{collections::btree_map::BTreeMap, prelude::Vec};
 
 /// Implementation for `DisabledValidators`
@@ -49,5 +41,9 @@
 		.iter()
 		.filter_map(|v| reverse_index.get(v).cloned())
 		.collect()
->>>>>>> 91c4360c
+}
+
+/// Returns the current state of the client features.
+pub fn client_features<T: initializer::Config>() -> ClientFeatures {
+	<configuration::Pallet<T>>::config().client_features
 }