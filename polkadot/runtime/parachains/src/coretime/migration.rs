--- conflicted
+++ resolved
@@ -62,17 +62,12 @@
 		core::marker::PhantomData<(T, SendXcm, LegacyLease)>,
 	);
 
-<<<<<<< HEAD
-	impl<T: Config, SendXcm: xcm::v5::SendXcm, LegacyLease: GetLegacyLease<BlockNumberFor<T>>>
-		MigrateToCoretime<T, SendXcm, LegacyLease>
-=======
 	impl<
 			T: Config,
-			SendXcm: xcm::v4::SendXcm,
+			SendXcm: xcm::v5::SendXcm,
 			LegacyLease: GetLegacyLease<BlockNumberFor<T>>,
 			const TIMESLICE_PERIOD: u32,
 		> MigrateToCoretime<T, SendXcm, LegacyLease, TIMESLICE_PERIOD>
->>>>>>> 5ca3d2eb
 	{
 		fn already_migrated() -> bool {
 			// We are using the assigner coretime because the coretime pallet doesn't has any
